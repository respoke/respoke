--- conflicted
+++ resolved
@@ -173,7 +173,7 @@
             followeeClient.listen('call', followeeClientCallHandler);
             localMedia.start().done(function () {
                 call = followeeEndpoint.startCall({
-                    onRemoteMedia: followerCallConnectHandler,
+                    onConnect: followerCallConnectHandler,
                     onHangup: followerCallHangupHandler,
                     outgoingMedia: localMedia
                 });
@@ -201,7 +201,7 @@
 
             followeeClient.listen('call', followeeClientCallHandler);
             call = followeeEndpoint.startCall({
-                onRemoteMedia: followerCallConnectHandler,
+                onConnect: followerCallConnectHandler,
                 onHangup: followerCallHangupHandler
             });
         });
@@ -225,11 +225,12 @@
 
                 call = followeeEndpoint.startCall({
                     onLocalMedia: function (evt) {
+                        console.log('onLocalMedia', evt);
                         localElement = evt.element;
                         stream = evt.stream;
                         done();
                     },
-                    onRemoteMedia: function (evt) {
+                    onConnect: function (evt) {
                         remoteElement = evt.element;
                         done();
                     },
@@ -285,11 +286,7 @@
                         onLocalMedia: function (evt) {
                             stream = evt.stream;
                         },
-<<<<<<< HEAD
-                        onRemoteMedia: function (evt) {
-=======
                         onConnect: function () {
->>>>>>> ef11c998
                             doneOnce();
                         },
                         onHangup: function () {
@@ -345,7 +342,7 @@
                             doneOnce(e);
                         }
                     },
-                    onRemoteMedia: function (evt) {
+                    onConnect: function (evt) {
                         try {
                             expect(evt.stream).to.be.ok;
                             expect(evt.element).to.be.ok;
@@ -393,11 +390,7 @@
                 });
 
                 call = followeeEndpoint.startCall({
-<<<<<<< HEAD
-                    onRemoteMedia: function (evt) {
-=======
                     onConnect: function () {
->>>>>>> ef11c998
                         setTimeout(doneOnce, 200);
                     },
                     onHangup: function () {
@@ -438,11 +431,7 @@
 
                 call = followeeEndpoint.startCall({
                     forceTurn: true,
-<<<<<<< HEAD
-                    onRemoteMedia: function (evt) {
-=======
                     onConnect: function () {
->>>>>>> ef11c998
                         setTimeout(doneOnce, 200);
                     }
                 });
@@ -498,7 +487,7 @@
                                 doneOnce(e);
                             }
                         },
-                        onRemoteMedia: function (evt) {
+                        onConnect: function (evt) {
                             try {
                                 expect(evt.element).to.be.ok;
                                 expect(evt.stream).to.be.ok;
@@ -544,7 +533,7 @@
                                 doneOnce(e);
                             }
                         },
-                        onRemoteMedia: function (evt) {
+                        onConnect: function (evt) {
                             try {
                                 expect(evt.element).to.be.ok;
                                 expect(evt.stream).to.be.ok;
@@ -600,7 +589,7 @@
                                 doneOnce(e);
                             }
                         },
-                        onRemoteMedia: function (evt) {
+                        onConnect: function (evt) {
                             try {
                                 expect(evt.element).to.be.ok;
                                 expect(evt.stream).to.be.ok;
@@ -656,7 +645,7 @@
                                 doneOnce(e);
                             }
                         },
-                        onRemoteMedia: function (evt) {
+                        onConnect: function (evt) {
                             try {
                                 expect(evt.element).to.be.ok;
                                 expect(evt.element).to.be.ok;
@@ -703,11 +692,7 @@
                                 localEvt = evt;
                                 doneOnce();
                             },
-<<<<<<< HEAD
-                            onRemoteMedia: function (evt) {
-=======
                             onConnect: function () {
->>>>>>> ef11c998
                                 doneOnce();
                             },
                             onHangup: function () {
@@ -760,7 +745,7 @@
                                 doneOnce(e);
                             }
                         },
-                        onRemoteMedia: function (evt) {
+                        onConnect: function (evt) {
                             try {
                                 expect(evt.element).to.be.ok;
                                 expect(evt.stream).to.be.ok;
@@ -791,11 +776,6 @@
         describe("with one-way media", function () {
             describe("originating from caller", function () {
                 describe("with constraints as well as receiveOnly flag", function () {
-                    var remoteMediaError;
-                    var localElement;
-                    var localStream;
-                    var connectElement;
-                    var onRemoteMedia = sinon.spy();
                     var noMediaCallListener = function (evt) {
                         if (evt.call.caller !== true) {
                             evt.call.answer({
@@ -808,9 +788,15 @@
                         }
                     };
 
-                    beforeEach(function (done) {
+                    beforeEach(function () {
                         followeeClient.listen('call', noMediaCallListener);
-
+                    });
+
+                    afterEach(function () {
+                        followeeClient.ignore('call', noMediaCallListener);
+                    });
+
+                    it("caller and callee send and receive the right things", function (done) {
                         var doneOnce = doneOnceBuilder(done);
 
                         call = followeeEndpoint.startCall({
@@ -821,56 +807,43 @@
                                 mandatory: {}
                             },
                             onLocalMedia: function (evt) {
-                                localStream = evt.stream;
-                                localElement = evt.element;
-                            },
-                            onRemoteMedia: onRemoteMedia,
+                                try {
+                                    expect(evt.stream).to.be.ok;
+                                    expect(evt.element).to.be.ok;
+                                    expect(evt.stream.getAudioTracks()).to.be.ok;
+                                    expect(evt.stream.getVideoTracks()).to.be.ok;
+                                    expect(call.outgoingMediaStreams.length).to.equal(1);
+                                    expect(call.outgoingMedia.hasVideo()).to.equal(true);
+                                    expect(call.outgoingMedia.hasAudio()).to.equal(true);
+                                    expect(call.outgoingMediaStreams.hasVideo()).to.equal(true);
+                                    expect(call.outgoingMediaStreams.hasAudio()).to.equal(true);
+                                } catch (e) {
+                                    doneOnce(e);
+                                }
+                            },
                             onConnect: function (evt) {
-                                connectElement = evt.element;
-                                // give time to catch remote media event.
-                                setTimeout(function () {
+                                try {
+                                    expect(evt.element).to.be.undefined;
+                                    expect(call.incomingMedia).to.equal(undefined);
+                                    expect(call.incomingMediaStreams.length).to.equal(0);
+                                    expect(call.incomingMediaStreams.hasVideo()).to.equal(false);
+                                    expect(call.incomingMediaStreams.hasAudio()).to.equal(false);
+                                    expect(call.hasMedia()).to.equal(true);
+                                    expect(call.hasAudio).to.equal(false);
+                                    expect(call.hasVideo).to.equal(false);
                                     doneOnce();
-                                }, 1000);
+                                } catch (e) {
+                                    doneOnce(e);
+                                }
                             },
                             onHangup: function () {
                                 doneOnce(new Error("Call got hung up"));
                             }
                         });
                     });
-
-                    afterEach(function () {
-                        followeeClient.ignore('call', noMediaCallListener);
-                    });
-
-                    it("caller and callee send and receive the right things", function () {
-                        expect(localStream).to.be.ok;
-                        expect(localElement).to.be.ok;
-                        expect(localStream.getAudioTracks()).to.be.ok;
-                        expect(localStream.getVideoTracks()).to.be.ok;
-                        expect(call.outgoingMediaStreams.length).to.equal(1);
-                        expect(call.outgoingMedia.hasVideo()).to.equal(true);
-                        expect(call.outgoingMedia.hasAudio()).to.equal(true);
-                        expect(call.outgoingMediaStreams.hasVideo()).to.equal(true);
-                        expect(call.outgoingMediaStreams.hasAudio()).to.equal(true);
-
-                        expect(connectElement).to.be.undefined;
-                        expect(call.incomingMedia).to.equal(undefined);
-                        expect(call.incomingMediaStreams.length).to.equal(0);
-                        expect(call.incomingMediaStreams.hasVideo()).to.equal(false);
-                        expect(call.incomingMediaStreams.hasAudio()).to.equal(false);
-                        expect(call.hasMedia()).to.equal(true);
-                        expect(call.hasAudio).to.equal(false);
-                        expect(call.hasVideo).to.equal(false);
-                        expect(onRemoteMedia.called).to.equal(false);
-                    });
                 });
 
                 describe("with only the receiveOnly flag", function () {
-                    var remoteMediaError;
-                    var localElement;
-                    var localStream;
-                    var connectElement;
-                    var onRemoteMedia = sinon.spy();
                     var noMediaCallListener = function (evt) {
                         if (evt.call.caller !== true) {
                             evt.call.answer({
@@ -879,60 +852,50 @@
                         }
                     };
 
-                    beforeEach(function (done) {
+                    beforeEach(function () {
                         followeeClient.listen('call', noMediaCallListener);
-
+                    });
+
+                    afterEach(function () {
+                        followeeClient.ignore('call', noMediaCallListener);
+                    });
+
+                    it("caller and callee send and receive the right things", function (done) {
                         var doneOnce = doneOnceBuilder(done);
 
                         call = followeeEndpoint.startCall({
-                            constraints: {
-                                video: true,
-                                audio: true,
-                                optional: [],
-                                mandatory: {}
-                            },
                             onLocalMedia: function (evt) {
-                                localStream = evt.stream;
-                                localElement = evt.element;
-                            },
-                            onRemoteMedia: onRemoteMedia,
+                                try {
+                                    expect(evt.stream).to.be.ok;
+                                    expect(evt.element).to.be.ok;
+                                    expect(evt.stream.getAudioTracks()).to.be.ok;
+                                    expect(evt.stream.getVideoTracks()).to.be.ok;
+                                    expect(call.outgoingMediaStreams.length).to.equal(1);
+                                    expect(call.outgoingMedia.hasVideo()).to.equal(true);
+                                    expect(call.outgoingMedia.hasAudio()).to.equal(true);
+                                } catch (e) {
+                                    doneOnce(e);
+                                }
+                            },
                             onConnect: function (evt) {
-                                connectElement = evt.element;
-                                // give time to catch remote media event.
-                                setTimeout(function () {
+                                try {
+                                    expect(evt.element).to.be.undefined;
+                                    expect(call.incomingMediaStreams.length).to.equal(0);
+                                    expect(call.incomingMedia).to.equal(undefined);
+                                    expect(call.incomingMediaStreams.hasVideo()).to.equal(false);
+                                    expect(call.incomingMediaStreams.hasAudio()).to.equal(false);
+                                    expect(call.hasMedia()).to.equal(true);
+                                    expect(call.hasAudio).to.equal(false);
+                                    expect(call.hasVideo).to.equal(false);
                                     doneOnce();
-                                }, 1000);
+                                } catch (e) {
+                                    doneOnce(e);
+                                }
                             },
                             onHangup: function () {
                                 doneOnce(new Error("Call got hung up"));
                             }
                         });
-                    });
-
-                    afterEach(function () {
-                        followeeClient.ignore('call', noMediaCallListener);
-                    });
-
-                    it("caller and callee send and receive the right things", function () {
-                        expect(localStream).to.be.ok;
-                        expect(localElement).to.be.ok;
-                        expect(localStream.getAudioTracks()).to.be.ok;
-                        expect(localStream.getVideoTracks()).to.be.ok;
-                        expect(call.outgoingMediaStreams.length).to.equal(1);
-                        expect(call.outgoingMedia.hasVideo()).to.equal(true);
-                        expect(call.outgoingMedia.hasAudio()).to.equal(true);
-                        expect(call.outgoingMediaStreams.hasVideo()).to.equal(true);
-                        expect(call.outgoingMediaStreams.hasAudio()).to.equal(true);
-
-                        expect(connectElement).to.be.undefined;
-                        expect(call.incomingMedia).to.equal(undefined);
-                        expect(call.incomingMediaStreams.length).to.equal(0);
-                        expect(call.incomingMediaStreams.hasVideo()).to.equal(false);
-                        expect(call.incomingMediaStreams.hasAudio()).to.equal(false);
-                        expect(call.hasMedia()).to.equal(true);
-                        expect(call.hasAudio).to.equal(false);
-                        expect(call.hasVideo).to.equal(false);
-                        expect(onRemoteMedia.called).to.equal(false);
                     });
                 });
             });
@@ -970,7 +933,7 @@
                             optional: [],
                             mandatory: {}
                         },
-                        onRemoteMedia: function (evt) {
+                        onConnect: function (evt) {
                             try {
                                 expect(evt.stream).to.be.ok;
                                 expect(evt.element).to.be.ok;
@@ -1016,11 +979,7 @@
                             doneOnce(e);
                         }
                     },
-<<<<<<< HEAD
-                    onRemoteMedia: function (evt) {
-=======
                     onConnect: function () {
->>>>>>> ef11c998
                         doneOnce();
                     },
                     onHangup: function () {
@@ -1033,11 +992,7 @@
                 var doneOnce = doneOnceBuilder(done);
 
                 call = followeeEndpoint.startVideoCall({
-<<<<<<< HEAD
-                    onRemoteMedia: function (evt) {
-=======
                     onConnect: function () {
->>>>>>> ef11c998
                         try {
                             expect(call.incomingMediaStreams.length).to.equal(0);
                             expect(call.incomingMedia).to.equal(undefined);
@@ -1094,11 +1049,7 @@
                 });
 
                 it("succeeds", function (done) {
-<<<<<<< HEAD
-                    call.listen('local-media', function (evt) {
-=======
                     call.listen('local-stream-received', function () {
->>>>>>> ef11c998
                         done();
                     });
                     call.listen('requesting-media', function () {
@@ -1151,7 +1102,7 @@
                 followeeClient.listen('call', callListener);
             });
 
-            it("gets called before onApprove and onRemoteMedia", function (done) {
+            it("gets called before onApprove and onConnect", function (done) {
                 var doneOnce = doneOnceBuilder(done);
 
                 call = followeeEndpoint.startCall({
@@ -1161,13 +1112,8 @@
                     onApprove: function () {
                         doneOnce(new Error("onApprove got called first."));
                     },
-<<<<<<< HEAD
-                    onRemoteMedia: function (evt) {
-                        doneOnce(new Error("onRemoteMedia got called first."));
-=======
                     onConnect: function () {
                         doneOnce(new Error("onConnect got called first."));
->>>>>>> ef11c998
                     },
                     onHangup: function () {
                         doneOnce(new Error("Call got hung up"));
@@ -1312,7 +1258,7 @@
                         localStream = evt.stream;
                         call.outgoingMedia.listen('mute', muteSpy2);
                     },
-                    onRemoteMedia: function (evt) {
+                    onConnect: function (evt) {
                         remoteStream = evt.stream;
                         done();
                     },
@@ -1428,11 +1374,7 @@
                     optional: [],
                     mandatory: {}
                 },
-<<<<<<< HEAD
-                onRemoteMedia: function (evt) {
-=======
                 onConnect: function () {
->>>>>>> ef11c998
                     done();
                 }
             });
@@ -1456,7 +1398,7 @@
                     optional: [],
                     mandatory: {}
                 },
-                onRemoteMedia: function (evt) {
+                onConnect: function (evt) {
                     try {
                         expect(evt.stream).to.be.ok;
                         expect(evt.element).to.be.ok;
@@ -1548,7 +1490,7 @@
                         call = evt.call;
                         call.answer({
                             constraints: constraints,
-                            onRemoteMedia: function (evt) {
+                            onConnect: function (evt) {
                                 try {
                                     expect(evt.stream).to.be.ok;
                                     expect(evt.stream.getAudioTracks()).to.be.ok;
@@ -1617,7 +1559,7 @@
                                     doneOnce(e);
                                 }
                             },
-                            onRemoteMedia: function (evt) {
+                            onConnect: function (evt) {
                                 try {
                                     expect(evt.stream).to.be.ok;
                                     expect(evt.stream.getAudioTracks()).to.be.ok;
@@ -1681,11 +1623,7 @@
                                 expect(localEvt.stream.getAudioTracks()).to.be.ok;
                                 expect(localEvt.stream.getVideoTracks()).to.be.ok;
                             },
-<<<<<<< HEAD
-                            onRemoteMedia: function (evt) {
-=======
                             onConnect: function () {
->>>>>>> ef11c998
                                 expect(call.isActive()).to.equal(true);
                                 expect(call.incomingMediaStreams.length).to.equal(1);
                                 expect(call.incomingMediaStreams.hasVideo()).to.equal(true);
@@ -1738,7 +1676,7 @@
                                     doneOnce(e);
                                 }
                             },
-                            onRemoteMedia: function (evt) {
+                            onConnect: function (evt) {
                                 try {
                                     expect(evt.stream).to.be.ok;
                                     expect(evt.stream.getAudioTracks()).to.be.ok;
@@ -1793,7 +1731,7 @@
                                     doneOnce(e);
                                 }
                             },
-                            onRemoteMedia: function (evt) {
+                            onConnect: function (evt) {
                                 try {
                                     expect(evt.stream).to.be.ok;
                                     expect(evt.stream.getAudioTracks()).to.be.empty;
@@ -1856,7 +1794,7 @@
                                     doneOnce(e);
                                 }
                             },
-                            onRemoteMedia: function (evt) {
+                            onConnect: function (evt) {
                                 try {
                                     expect(evt.stream).to.be.ok;
                                     expect(evt.stream.getAudioTracks()).to.be.ok;
@@ -1903,7 +1841,7 @@
                             onLocalMedia: function (evt) {
                                 localElement = evt.element;
                             },
-                            onRemoteMedia: function (evt) {
+                            onConnect: function (evt) {
                                 remoteElement = evt.element;
                                 doneOnce();
                             },
