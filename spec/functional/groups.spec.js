--- conflicted
+++ resolved
@@ -8,33 +8,8 @@
     var testEnv;
     var follower = {};
     var followee = {};
-<<<<<<< HEAD
     var app;
-    var permissions;
-    var groupPermissions = {
-        name: 'fixturepermissions',
-        permList: [
-            {
-                resourceType: "groups:create",
-                actions: "allow",
-                resourceIds: ['*']
-            }, {
-                resourceType: 'groups',
-                actions: 'publish',
-                resourceIds: ['*']
-            }, {
-                resourceType: 'groups',
-                actions: 'subscribe',
-                resourceIds: ['*']
-            }, {
-                resourceType: 'groups',
-                actions: 'unsubscribe',
-                resourceIds: ['*']
-            }, {
-                resourceType: 'groups:subscribers',
-                actions: 'get',
-                resourceIds: ['*']
-=======
+    var role;
     var groupRole = {
         name: 'fixturerole',
         groups: {
@@ -44,7 +19,6 @@
                 subscribe: true,
                 unsubscribe: true,
                 getsubscribers: true
->>>>>>> cbbdba12
             }
         }
     };
@@ -60,7 +34,7 @@
             return Q.nfcall(testFixture.createApp, testEnv.httpClient, {}, groupRole);
         }).then(function (params) {
             app = params.app;
-            permissions = params.permissions;
+            role = params.role;
             // create 2 tokens
             return [Q.nfcall(testFixture.createToken, testEnv.httpClient, {
                 roleId: params.role.id,
@@ -272,7 +246,7 @@
             var client;
 
             before(function (done) {
-                var tokenOptions = { permissionsId: permissions.id, appId: app.id };
+                var tokenOptions = { roleId: role.id, appId: app.id };
                 testFixture.createToken(testEnv.httpClient, tokenOptions, function (err, token) {
                     params = {
                         username: testEnv.accountParams.username,
