/**
 * Create a new SignalingChannel.
 * @author Erin Spiceland <espiceland@digium.com>
 * @class webrtc.AbstractSignalingChannel
 * @constructor
 * @augments webrtc.EventThrower
 * @classdesc Wrap signaling protocols in a generic class. This class is meant to be extended. It
 * cannot be used as-is. It is expected that an implementing class will also implement additional
 * formatting methods and perhaps methods for sending particular types of messages.
 * @param {object} params Object whose properties will be used to initialize this object and set
 * properties on the class.
 * @returns {webrtc.SignalingChannel}
 */
/*global webrtc: false */
webrtc.AbstractSignalingChannel = function (params) {
    "use strict";
    params = params || {};
    var client = params.client;
    var that = webrtc.EventThrower(params);
    delete that.client;
    that.className = 'webrtc.AbstractSignalingChannel';

    var state = 'new';

    /**
     * Open and initiate a signaling protocol connection or session.
     * @memberof! webrtc.AbstractSignalingChannel
     * @method webrtc.AbstractSignalingChannel.open
     * @abstract
     */
    var open = that.publicize('open', function () {
        state = 'open';
    });

    /**
     * Close a signaling protocol connection or session.
     * @memberof! webrtc.AbstractSignalingChannel
     * @method webrtc.AbstractSignalingChannel.close
     * @abstract
     */
    var close = that.publicize('close', function () {
        state = 'closed';
    });

    /**
     * Get the state of the signaling protocol connection or session.
     * @memberof! webrtc.AbstractSignalingChannel
     * @method webrtc.AbstractSignalingChannel.getState
     * @abstract
     * @returns {string}
     */
    var getState = that.publicize('getState', function () {
        return state;
    });

    /**
     * Get the state of the signaling protocol connection or session.
     * @memberof! webrtc.AbstractSignalingChannel
     * @method webrtc.AbstractSignalingChannel.isOpen
     * @abstract
     */
    var isOpen = that.publicize('isOpen', function () {
        return state === 'open';
    });

    /**
     * Send a message on the signaling protocol.
     * @memberof! webrtc.AbstractSignalingChannel
     * @method webrtc.AbstractSignalingChannel.send
     * @param {string|object} message The string or object to stringify and send.
     * @abstract
     */
    var send = that.publicize('send', function (message) {
    });

    return that;
}; // End webrtc.AbstractSignalingChannel

/**
 * Create a new Message.
 * @author Erin Spiceland <espiceland@digium.com>
 * @class webrtc.AbstractMessage
 * @constructor
 * @augments webrtc.Class
 * @classdesc A message.
 * @param {object} params Object whose properties will be used to initialize this object and set
 * properties on the class.
 * @returns {webrtc.Message}
 */
webrtc.AbstractMessage = function (params) {
    "use strict";
    params = params || {};
    var client = params.client;
    var that = webrtc.Class(params);
    delete that.client;
    that.className = 'webrtc.AbstractMessage';

    var rawMessage = null;
    var payload = null;
    var recipient = null;
    var sender = null;

    /**
     * Parse rawMessage and save information in payload.
     * @memberof! webrtc.AbstractMessage
     * @method webrtc.AbstractMessage.parse
     * @param {object|string} rawMessage Optional message to parse and replace rawMessage with.
     * @abstract
     */
    var parse = that.publicize('parse', function (thisMsg) {
    });

    /**
     * Get the text portion of the chat message.
     * @memberof! webrtc.AbstractMessage
     * @method webrtc.AbstractMessage.getPayload
     * @returns {object|string} Message payload.
     * @abstract
     */
    var getPayload = that.publicize('getPayload', function () {
    });

    /**
     * Attempt to construct a string from the payload.
     * @memberof! webrtc.AbstractMessage
     * @method webrtc.AbstractMessage.getText
     * @returns {string} A string that may represent the value of the payload.
     * @abstract
     */
    var getText = that.publicize('getText', function () {
    });

    return that;
}; // End webrtc.AbstractMessage

/**
 * Create a new SignalingChannel.
 * @author Erin Spiceland <espiceland@digium.com>
 * @class webrtc.SignalingChannel
 * @augments webrtc.AbstractSignalingChannel
 * @constructor
 * @classdesc REST API Signaling class.
 * @param {object} params Object whose properties will be used to initialize this object and set
 * properties on the class.
 * @returns {webrtc.SignalingChannel}
 */
webrtc.SignalingChannel = function (params) {
    "use strict";
    params = params || {};
    var client = params.client;
    var that = webrtc.AbstractSignalingChannel(params);
    delete that.client;
    that.className = 'webrtc.SignalingChannel';

    var state = 'new';
    var baseURL = null;
    var appId = null;
    var socket = null;
    var xhr = new XMLHttpRequest();
    xhr.withCredentials = true;

    var handlerQueue = {
        'chat': [],
        'signaling': [],
        'presence': []
    };

    /**
     * Open a connection to the REST API. This is where we would do apikey validation/app
     * authentication if we want to do that.
     * @memberof! webrtc.SignalingChannel
     * @method webrtc.SignalingChannel.open
     */
    var open = that.publicize('open', function () {
        // TODO: Disable this being able to change the base URL
        if (baseURL === null || appId === null) {
            var clientSettings = webrtc.getClient(client).getClientSettings();
            baseURL = clientSettings.baseURL || 'http://localhost:1337';
            appId = clientSettings.appId;
        }
        if (!appId) {
            throw new Error("No appId specified.");
        }
        log.trace("Signaling connection open.");
        state = 'open';
    });

    /**
     * Close a connection to the REST API. This is where we would do apikey invalidation
     * if we want to do that.
     * @memberof! webrtc.SignalingChannel
     * @method webrtc.SignalingChannel.close
     */
    var close = that.publicize('close', function () {
        log.trace("Signaling connection closed.");
        state = 'closed';
    });

    /**
     * Generate a unique ID to identify the call.
     * @memberof! webrtc.SignalingChannel
     * @method webrtc.SignalingChannel.generateCallID
     * @private
     * @returns {string}
     */
    var generateCallID = webrtc.makeUniqueID;

    /**
     * Return the state of the signaling channel
     * @memberof! webrtc.SignalingChannel
     * @method webrtc.SignalingChannel.getState
     * @return {string} The state of the signaling channel.
    */
    var getState = that.publicize('getState', function () {
        return state;
    });

    /**
     * Whether signaling channel is open.
     * @memberof! webrtc.SignalingChannel
     * @method webrtc.SignalingChannel.isOpen
     * @return {boolean}
     */
    var isOpen = that.publicize('isOpen', function () {
        return state === 'open';
    });

    /**
     * Signal to log the user out.
     * @memberof! webrtc.SignalingChannel
     * @method webrtc.SignalingChannel.logout
     * @returns Promise<String>
     */
    var logout = that.publicize('logout', function () {
        var deferred = Q.defer();
        call({
            'path': '/v1/authsession',
            'httpMethod': 'DELETE'
        }, function (response) {
            if (!response.error) {
<<<<<<< HEAD
                socket.disconnect();
                deferred.promise.resolve("Logged out.");
=======
                deferred.resolve("Logged out.");
>>>>>>> 909b09eb
            } else {
                deferred.reject(new Error("Couldn't log out."));
            }
        });
        return deferred.promise;
    });

    /**
     * Generate and send a presence message representing the user's current status. This triggers
     * the server to send the user's contact's presence.
     * @memberof! webrtc.SignalingChannel
     * @method webrtc.SignalingChannel.sendPresence
     * @param {string} presence description, "unavailable", "available", "away", "xa", "dnd"
     */
    var sendPresence = that.publicize('sendPresence', function (presenceString) {
        log.trace("Signaling sendPresence");
        wsCall({
            'path': '/v1/presence',
            'httpMethod': 'POST',
            'parameters': {
                'presence': {
                    'show': "no show",
                    'status': "Hey, I'm having fun!",
                    'type': presenceString || "available"
                }
            }
        });
    });

    /**
     * Call the API to get a list of the user's contacts. Call the API to register interest
     * in presence notifications for all users on the contact list.
     * @memberof! webrtc.SignalingChannel
     * @method webrtc.SignalingChannel.getContactList
     */
    var getContactList = that.publicize('getContactList', function (onContacts, onPresence) {
        wsCall({
            'path': '/v1/contacts/'
        }, function (contactList) {
            var userIdList = [];
            contactList.forEach(function (contact) {
                userIdList.push({'userId': contact.id});
            });
            if (onContacts) {
                onContacts(contactList);
            }
            wsCall({
                'path': '/v1/presence/observer',
                'httpMethod' : 'POST',
                'parameters': {
                    'users': userIdList
                }
            }, function (presenceList) {
                if (onPresence) {
                    onPresence(presenceList);
                }
            });
        });
    });

    /**
     * Send a chat message.
     * @memberof! webrtc.SignalingChannel
     * @method webrtc.SignalingChannel.sendMessage
     * @param {string} message The string text message to send.
     * @fires webrtc.Endpoint#message:sent
     */
    var sendMessage = that.publicize('sendMessage', function (message) {
        wsCall({
            'path': '/v1/chat',
            'httpMethod': 'POST',
            'parameters': {
                'destUserId': message.getRecipient().getID(),
                'text': message.getPayload()
            }
        }, null);
        message.getRecipient().fire('message:sent', message);
    });

    /**
     * Send message to server.
     * @memberof! webrtc.SignalingChannel
     * @method webrtc.SignalingChannel.send
     * @param {string} recipient The recipient of the message.
     * @param {object} msgObj A JavaScript object to JSONify before sending.
     * @deprecated
     */
    var send = that.publicize('send', function (recipient, msgObj) {
    });

    /**
     * Send an ICE candidate.
     * @memberof! webrtc.SignalingChannel
     * @method webrtc.SignalingChannel.sendCandidate
     * @param {string} recipient The JID of the recipient.
     * @param {RTCIceCandidate} candObj An ICE candidate to JSONify and send.
     */
    var sendCandidate = that.publicize('sendCandidate', function (recipient, candObj) {
        recipient.sendMessage(JSON.stringify(candObj));
    });

    /**
     * Send an SDP.
     * @memberof! webrtc.SignalingChannel
     * @method webrtc.SignalingChannel.sendSDP
     * @param {string} recipient The JID of the recipient.
     * @param {RTCSessionDescription} sdpObj An SDP to JSONify and send.
     */
    var sendSDP = that.publicize('sendSDP', function (recipient, sdpObj) {
        recipient.sendMessage(JSON.stringify(sdpObj));
    });

    /**
     * Send a message terminating the WebRTC session.
     * @memberof! webrtc.SignalingChannel
     * @method webrtc.SignalingChannel.sendBye
     * @param {string} recipient The JID of the recipient.
     * @param {string} reason The reason the session is being terminated.
     */
    var sendBye = that.publicize('sendBye', function (recipient, reason) {
        recipient.sendMessage(JSON.stringify({'type': 'bye', 'reason': reason}));
    });

    /**
     * Parse a message and find the JSON signaling blob in it.
     * @memberof! webrtc.SignalingChannel
     * @method webrtc.SignalingChannel.parseText
     * @param {object} msgString A signaling message.
     * @return {object} signalingObj A JavaScript object containing the signaling information.
     */
    var parseText = that.publicize('parseText', function (msgString) {
        return msgString;
    });

    /**
     * Route different types of signaling messages via events.
     * @memberof! webrtc.SignalingChannel
     * @method webrtc.SignalingChannel.routeSignal
     * @param {webrtc.SignalingMessage} message A message to route
     */
    var routeSignal = that.publicize('routeSignal', function (message) {
        var mediaSession = webrtc.getClient(client).user.getMediaSessionByContact(message.sender);
        var signal = message.getPayload();

        switch (signal.type) {
        case 'offer':
        case 'answer':
        case 'candidate':
        case 'bye':
            that.fire('received:' + signal.type, signal);
            break;
        case 'error':
            log.warn("Received an error");
            log.warn(signal);
            break;
        default:
            log.error("Don't know what to do with msg of unknown type " + signal.type);
            break;
        }
    });

    /**
     * Add a handler to the connection for messages of different types.
     * @memberof! webrtc.SignalingChannel
     * @method webrtc.SignalingChannel.addHandler
     * @param {string} type The type of message, e. g., 'iq', 'pres'
     * @param {function} handler A function to which to pass the message
     * @deprecated Not sure how we will route messages yet.
     */
    var addHandler = that.publicize('addHandler', function (type, handler) {
        if (socket.socket && socket.socket.open) {
            socket.on(type, handler);
        } else {
            handlerQueue[type].push(handler);
        }
    });

    /**
     * Authenticate to via Strophe and call the handler on state change.
     * @memberof! webrtc.SignalingChannel
     * @method webrtc.SignalingChannel.authenticate
     * @param {string} username The user's username.
     * @param {string} password The user's password.
     * @param {function} onStatusChange A function to which to call on every state change.
     */
    var authenticate = that.publicize('authenticate',
        function (username, password, callback) {
            call({
                'httpMethod': "POST",
                'path': '/v1/authsession',
                'parameters': {
                    'username': username,
                    'password': password,
                    'appId': appId
                }
            }, function (response) {
                var pieces = baseURL.split(/:\/\//);
                var protocol = pieces[0];
                var pieces = pieces[1].split(/:/);
                var host = pieces[0];
                var port = pieces[1];
                socket = io.connect(baseURL, {
                    'host': host,
                    'port': port,
                    'protocol': protocol,
                    'secure': (protocol === 'https')
                });
                socket.on('connect', function () {
                    handlerQueue.forOwn(function (array, category) {
                        array.forEach(function (handler) {
                            socket.on(category, handler);
                        });
                        array = [];
                    });
                });
                socket.on('signaling', that.routeSignal);
                if (response.code === 200) {
                    wsCall({
                        'path': '/v1/usersessions',
                        'httpMethod': 'POST',
                        'parameters': {
                            'presence': {
                                'show': "no show",
                                'status': "Hey, I'm having fun!",
                                'type': "available"
                            }
                        }
                    });
                }
                callback(response);
            });
        }
    );

    /**
     * Construct a websocket API call and return the formatted response and errors. The 'success'
     * attribute indicates the success or failure of the API call. The 'response' attribute
     * is an associative array constructed by json.decode. The 'error' attriute is a message.
     * If the API call is successful but the server returns invalid JSON, error will be
     * "Invalid JSON." and response will be the unchanged content of the response body.
     * @memberof! webrtc.SignalingChannel
     * @method webrtc.SignalingChannel.wsCall
     * @private
     * @param {object} params Object containing httpMethod, objectId, path, and parameters.
     */
    var wsCall = function (params, responseHandler) {
        if (!params) {
            throw new Error('No params.');
        }

        if (!params.path) {
            throw new Error('No request path.');
        }

        params.httpMethod = (params.httpMethod || 'get').toLowerCase();

        if (params.objectId) {
            params.path = params.path.replace(/\%s/ig, params.objectId);
        }

        if (responseHandler === undefined) { // allow null to indicate no handler
            responseHandler = function (response, data) {
                log.debug('default responseHandler');
                log.debug(response);
            };
        }

        socket[params.httpMethod](params.path, params.parameters, function (response) {
            log.debug("wsCall response to " + params.httpMethod + " " + params.path);
            log.debug(response);
            if (responseHandler) {
                responseHandler(response, {
                    'uri' : params.path,
                    'params' : params.parameters
                });
            }
        });
    };

    /**
     * Construct an API call and return the formatted response and errors. The 'success'
     * attribute indicates the success or failure of the API call. The 'response' attribute
     * is an associative array constructed by json.decode. The 'error' attriute is a message.
     * If the API call is successful but the server returns invalid JSON, error will be
     * "Invalid JSON." and response will be the unchanged content of the response body.
     * @memberof! webrtc.SignalingChannel
     * @method webrtc.SignalingChannel.call
     * @private
     * @param {object} params Object containing httpMethod, objectId, path, and parameters.
     */
    var call = function (params, responseHandler) {
        /* Params go in the URI for GET, DELETE, same format for
         * POST and PUT, but they must be sent separately after the
         * request is opened. */
        var paramString = null;
        var uri = null;
        var response = null;
        var responseCodes = [200, 400, 401, 403, 404, 409];
        var response = {
            'result': null,
            'code': null
        };

        uri = baseURL + params.path;

        if (!params) {
            throw new Error('No params.');
        }

        if (!params.httpMethod) {
            throw new Error('No HTTP method.');
        }

        if (!params.path) {
            throw new Error('No request path.');
        }

        if (params.objectId) {
            params.path = params.path.replace(/\%s/ig, params.objectId);
        }

        if (!responseHandler) {
            responseHandler = function (response, data) {
                log.debug('default responseHandler');
                log.debug(response);
            };
        }

        if (['GET', 'DELETE'].indexOf(params.httpMethod) > -1) {
            uri += makeParamString(params.parameters);
        }

        xhr.open(params.httpMethod, uri);
        if (['POST', 'PUT'].indexOf(params.httpMethod) > -1) {
            paramString = JSON.stringify(params.parameters);
            try {
                xhr.setRequestHeader("Content-Type", "application/json;charset=UTF-8");
            } catch (e) {
                log.debug("Can't set content-type header in readyState " +
                    xhr.readyState + ". " + e.message);
            }
        } else if (['GET', 'DELETE'].indexOf(params.httpMethod) === -1) {
            throw new Error('Illegal HTTP request method ' + params.httpMethod);
        }
        log.debug('calling ' + params.httpMethod + " " + uri + " with params " + paramString);

        try {
            xhr.send(paramString);
        } catch (e) {
            log.warn("Can't call xhr.send. " + e.message);
        }
        xhr.onreadystatechange = function () {
            if (this.readyState !== 4) {
                return;
            }
            if (this.status === 0) {
                return;
            }
            if ([200, 204, 205, 302, 403, 404, 418].indexOf(this.status) > -1) {
                response.code = this.status;
                try {
                    response.result = JSON.parse(this.response);
                } catch (e) {
                    response.result = this.response;
                    response.error = "Invalid JSON.";
                }
                log.debug(response);
                responseHandler(response, {
                    'uri' : uri,
                    'params' : params.parameters
                });
            } else {
                log.warn('unexpected response ' + this.status);
            }
        };
    };

    /**
     * Turn key/value and key/list pairs into an HTTP URL parameter string.
     * var1=value1&var2=value2,value3,value4
     * @memberof! webrtc.SignalingChannel
     * @method webrtc.SignalingChannel.makeParamString
     * @private
     * @param {object} params Collection of strings and arrays to serialize.
     * @returns {string}
     */
    var makeParamString = function (params) {
        var strings = [];
        if (!params) {
            return '';
        }

        params.forOwn(function (value, name) {
            /* Skip objects -- We won't know how to name these. */
            if (typeof value === 'array') {
                strings.push([name, value.join(',')].join('='));
            } else if (typeof value !== 'object' && typeof value !== 'function') {
                strings.push([name, value].join('='));
            }
        });

        if (strings.length > 0) {
            return '?' + strings.join('&');
        } else {
            return '';
        }
    };

    return that;
}; // End webrtc.SignalingChannel

/**
 * Create a new ChatMessage.
 * @author Erin Spiceland <espiceland@digium.com>
 * @class webrtc.ChatMessage
 * @constructor
 * @augments webrtc.AbstractMessage
 * @classdesc A message.
 * @param {object} params Object whose properties will be used to initialize this object and set
 * properties on the class.
 * @returns {webrtc.ChatMessage}
 */
webrtc.ChatMessage = function (params) {
    "use strict";
    params = params || {};
    var client = params.client;
    var that = webrtc.AbstractMessage(params);
    delete that.client;

    that.className = 'webrtc.ChatMessage';
    var rawMessage = params.rawMessage; // Only set on incoming message.
    var payload = params.payload; // Only set on outgoing message.
    var sender = params.sender;
    var recipient = params.recipient;

    /**
     * Parse rawMessage and save information in payload. In this base class, assume text.
     * @memberof! webrtc.ChatMessage
     * @method webrtc.ChatMessage.parse
     * @param {object|string} thisMsg Optional message to parse and replace rawMessage with.
     */
    var parse = that.publicize('parse', function (thisMsg) {
        payload = thisMsg || rawMessage;
    });

    /**
     * Get the whole payload.
     * @memberof! webrtc.ChatMessage
     * @method webrtc.ChatMessage.getPayload
     * @returns {string}
     */
    var getPayload = that.publicize('getPayload', function () {
        return payload;
    });

    /**
     * Get the whole chat message.
     * @memberof! webrtc.ChatMessage
     * @method webrtc.ChatMessage.getText
     * @returns {string}
     */
    var getText = that.publicize('getText', function () {
        return payload;
    });

    /**
     * Get the recipient.
     * @memberof! webrtc.ChatMessage
     * @method webrtc.ChatMessage.getRecipient
     * @returns {string}
     */
    var getRecipient = that.publicize('getRecipient', function () {
        return recipient;
    });

    if (rawMessage) {
        parse();
    }

    return that;
}; // End webrtc.ChatMessage

/**
 * Create a new SignalingMessage.
 * @author Erin Spiceland <espiceland@digium.com>
 * @class webrtc.SignalingMessage
 * @constructor
 * @augments webrtc.AbstractMessage
 * @classdesc A message.
 * @param {object} params Object whose properties will be used to initialize this object and set
 * properties on the class.
 * @returns {webrtc.SignalingMessage}
 */
webrtc.SignalingMessage = function (params) {
    "use strict";
    params = params || {};
    var client = params.client;
    var that = webrtc.AbstractMessage(params);
    delete that.client;
    that.className = 'webrtc.SignalingMessage';

    var rawMessage = params.rawMessage;
    var payload = null;
    var sender = params.sender;
    var recipient = params.recipient;

    /**
     * Parse rawMessage and save information in payload.
     * @memberof! webrtc.ChatMessage
     * @method webrtc.ChatMessage.parse
     * @param {object|string} thisMsg Optional message to parse and replace rawMessage with.
     */
    var parse = that.publicize('parse', function (thisMsg) {
        try {
            payload = JSON.parse(rawMessage || thisMsg);
        } catch (e) {
            log.error("Not a JSON message!");
        }
    });

    /**
     * Attempt to construct a string from the payload.
     * @memberof! webrtc.SignalingMessage
     * @method webrtc.SignalingMessage.getText
     * @returns {string} A string that may represent the value of the payload.
     */
    var getText = that.publicize('getText', function () {
        return payload.type;
    });

    /**
     * Get the whole payload
     * @memberof! webrtc.SignalingMessage
     * @method webrtc.SignalingMessage.getPayload
     * @returns {object}
     */
    var getPayload = that.publicize('getPayload', function () {
        return payload;
    });

    /**
     * Get the recipient.
     * @memberof! webrtc.SignalingMessage
     * @method webrtc.SignalingMessage.getRecipient
     * @returns {string}
     */
    var getRecipient = that.publicize('getRecipient', function () {
        return recipient;
    });

    if (rawMessage) {
        parse();
    }

    return that;
}; // End webrtc.SignalingMessage

/**
 * Create a new PresenceMessage.
 * @author Erin Spiceland <espiceland@digium.com>
 * @class webrtc.PresenceMessage
 * @constructor
 * @augments webrtc.AbstractMessage
 * @classdesc A message.
 * @param {object} params Object whose properties will be used to initialize this object and set
 * properties on the class.
 * @returns {webrtc.PresenceMessage}
 */
webrtc.PresenceMessage = function (params) {
    "use strict";
    params = params || {};
    var client = params.client;
    var that = webrtc.AbstractMessage(params);
    delete that.client;
    that.className = 'webrtc.PresenceMessage';

    var rawMessage = params.rawMessage;
    delete params.rawMessage;
    var payload = {};
    var sender = params.sender;

    /**
     * Parse rawMessage and save information in payload.
     * @memberof! webrtc.ChatMessage
     * @method webrtc.ChatMessage.parse
     * @param {object|string} thisMsg Optional message to parse and replace rawMessage with.
     */
    var parse = that.publicize('parse', function (thisMsg) {
        if (thisMsg) {
            rawMessage = thisMsg;
        }

        sender = rawMessage.userId;
        delete rawMessage.header;
        payload = rawMessage;
    });

    /**
     * Get the presence string.
     * @memberof! webrtc.PresenceMessage
     * @method webrtc.PresenceMessage.getText
     * @returns {string}
     */
    var getText = that.publicize('getText', function () {
        if (!payload) {
            throw new Error("No message payload.");
        }
        return payload.type;
    });

    /**
     * Get the whole payload
     * @memberof! webrtc.PreseceMessage
     * @method webrtc.PresenceMessage.getPayload
     * @returns {object}
     */
    var getPayload = that.publicize('getPayload', function () {
        return payload;
    });

    /**
     * Get the sender.
     * @memberof! webrtc.PresenceMessage
     * @method webrtc.PresenceMessage.getSender
     * @returns {string}
     */
    var getSender = that.publicize('getSender', function () {
        return sender;
    });

    if (rawMessage) {
        parse();
    }

    return that;
}; // End webrtc.PresenceMessage<|MERGE_RESOLUTION|>--- conflicted
+++ resolved
@@ -238,12 +238,8 @@
             'httpMethod': 'DELETE'
         }, function (response) {
             if (!response.error) {
-<<<<<<< HEAD
                 socket.disconnect();
-                deferred.promise.resolve("Logged out.");
-=======
                 deferred.resolve("Logged out.");
->>>>>>> 909b09eb
             } else {
                 deferred.reject(new Error("Couldn't log out."));
             }
