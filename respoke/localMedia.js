--- conflicted
+++ resolved
@@ -266,26 +266,9 @@
      * @private
      */
     function requestMedia() {
-<<<<<<< HEAD
         var theStream;
         var requestingScreenShare;
 
-        if (that.state.receiveOnly === true) {
-            /**
-             * Indicate there is no need to obtain media at this time.
-             * @event respoke.LocalMedia#no-local-media
-             * @type {respoke.Event}
-             * @property {string} name - the event name.
-             * @property {respoke.LocalMedia} target
-             */
-            that.fire('no-local-media');
-            return;
-        }
-
-        log.debug('requestMedia', that.state.caller);
-
-=======
->>>>>>> e21ee315
         if (!that.constraints) {
             throw new Error('No constraints.');
         }
