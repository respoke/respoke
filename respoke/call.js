--- conflicted
+++ resolved
@@ -266,7 +266,6 @@
     });
 
     /**
-<<<<<<< HEAD
      * extracted extra info from the sdp
      * may be basis for call rejection/auto answer
      *
@@ -274,10 +273,8 @@
      * @type {string}
      */
     that.remoteSdpExtract = undefined;
-
-    /**
-     * Remote media that we are receiving from the remote party.
-=======
+    
+    /**
      * Array of streams of remote media that we are receiving from the remote party.
      * @name incomingMediaStreams
      * @type {Array<respoke.RemoteMedia>}
@@ -306,7 +303,6 @@
      * Remote media that we are receiving from the remote party.  This will be undefined if we
      * are receiving no media. This property is just the first item in the `incomingMediaStreams` array. If multiple
      * streams are present, use that array to find the stream you need instead of relying on this property.
->>>>>>> 53e3039c
      * @name incomingMedia
      * @type {respoke.RemoteMedia}
      */
@@ -1456,18 +1452,11 @@
          * use audio & video as our estimate.
          * TODO not good enough for media renegotiation
          */
-<<<<<<< HEAD
 
         /*
          * extra info for accept/reject choice
          */
         that.remoteSdpExtract = respoke.sdpExtract(evt.signal.sessionDescription.sdp);
-
-        if (pc.state.receiveOnly !== true) {
-            that.outgoingMedia.constraints.video = respoke.sdpHasVideo(evt.signal.sessionDescription.sdp);
-            that.outgoingMedia.constraints.audio = respoke.sdpHasAudio(evt.signal.sessionDescription.sdp);
-            log.info("Default outgoingMedia constraints", that.outgoingMedia.constraints);
-=======
         // If sendOnly, we can't rely on the offer for media estimate. It doesn't have any media in it!
         if (pc.state.sendOnly) {
             updateOutgoingMediaEstimate({constraints: {
@@ -1476,7 +1465,6 @@
             }});
         } else {
             updateOutgoingMediaEstimate({sdp: evt.signal.sessionDescription});
->>>>>>> 53e3039c
         }
         log.info("Default outgoingMedia constraints", that.outgoingMedia.constraints);
 
