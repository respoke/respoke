/**
 * Copyright (c) 2014, D.C.S. LLC. All Rights Reserved. Licensed Software.
 * @ignore
 */

var Q = require('q');
var log = require('loglevel');
var respoke = require('./respoke');

/**
 * WebRTC Call including getUserMedia, path and codec negotation, and call state.
 * @author Erin Spiceland <espiceland@digium.com>
 * @class respoke.Call
 * @constructor
 * @augments respoke.EventEmitter
 * @link https://www.respoke.io/min/respoke.min.js
 * @param {object} params
 * @param {string} params.instanceId - client id
 * @param {boolean} params.caller - whether or not we initiated the call
 * @param {boolean} [params.receiveOnly] - whether or not we accept media
 * @param {boolean} [params.sendOnly] - whether or not we send media
 * @param {boolean} [params.directConnectionOnly] - flag to enable skipping media & opening direct connection.
 * @param {boolean} [params.forceTurn] - If true, media is not allowed to flow peer-to-peer and must flow through
 * relay servers. If it cannot flow through relay servers, the call will fail.
 * @param {boolean} [params.disableTurn] - If true, media is not allowed to flow through relay servers; it is
 * required to flow peer-to-peer. If it cannot, the call will fail.
 * @param {respoke.Endpoint} params.remoteEndpoint - The endpoint who is being called.
 * @param {string} [params.connectionId] - The connection ID of the remoteEndpoint.
 * @param {respoke.Call.previewLocalMedia} [params.previewLocalMedia] - A function to call if the developer
 * wants to perform an action between local media becoming available and calling approve().
 * @param {function} params.signalOffer - Signaling action from SignalingChannel.
 * @param {function} params.signalConnected - Signaling action from SignalingChannel.
 * @param {function} params.signalAnswer - Signaling action from SignalingChannel.
 * @param {function} params.signalHangup - Signaling action from SignalingChannel.
 * @param {function} params.signalReport - Signaling action from SignalingChannel.
 * @param {function} params.signalCandidate - Signaling action from SignalingChannel.
 * @param {respoke.Call.onError} [params.onError] - Callback for errors that happen during call setup or
 * media renegotiation.
 * @param {respoke.Call.onLocalMedia} [params.onLocalMedia] - Callback for receiving an HTML5 Video
 * element with the local audio and/or video attached.
 * @param {respoke.Call.onConnect} [params.onConnect] - Callback for the remote video element.
 * @param {respoke.Call.onHangup} [params.onHangup] - Callback for when the call is ended, whether or not
 * it was ended in a graceful manner. TODO: add the hangup reason to the Event.
 * @param {respoke.Call.onMute} [params.onMute] - Callback for changing the mute state on any type of media.
 * This callback will be called when media is muted or unmuted.
 * @param {respoke.Call.onAnswer} [params.onAnswer] - Callback for when the callee answers the call.
 * @param {respoke.Call.onRequestingMedia} [params.onRequestingMedia] - Callback for when the app is waiting
 * for the user to give permission to start getting audio or video.
 * @param {respoke.Call.onApprove} [params.onApprove] - Callback for when the user approves local media. This
 * callback will be called whether or not the approval was based on user feedback. I. e., it will be called even if
 * the approval was automatic.
 * @param {respoke.Call.onAllow} [params.onAllow] - Callback for when the browser gives us access to the
 * user's media.  This event gets called even if the allow process is automatic, i. e., permission and media is
 * granted by the browser without asking the user to approve it.
 * @param {object} params.callSettings
 * @param {HTMLVideoElement} params.videoLocalElement - Pass in an optional html video element to have local video attached to it.
 * @param {HTMLVideoElement} params.videoRemoteElement - Pass in an optional html video element to have remote video attached to it.
 * @returns {respoke.Call}
 */
module.exports = function (params) {
    "use strict";
    params = params || {};
    /**
     * @memberof! respoke.Call
     * @name instanceId
     * @private
     * @type {string}
     */
    var instanceId = params.instanceId;
    var that = respoke.EventEmitter(params);
    delete that.instanceId;
    /**
     * A name to identify the type of object.
     * @memberof! respoke.Call
     * @name className
     * @type {string}
     */
    that.className = 'respoke.Call';

    if (!that.caller) {
        /**
         * Whether or not the client is the caller of the call.
         * @memberof! respoke.Call
         * @name caller
         * @type {boolean}
         */
        that.caller = false;
    } else {
        /**
         * The call ID.
         * @memberof! respoke.Call
         * @name id
         * @type {string}
         */
        that.id = respoke.makeGUID();
    }

    if (!that.id) {
        throw new Error("Can't start a new call without a call id.");
    }

    /**
     * Promise used to trigger actions dependant upon having received an offer.
     * @memberof! respoke.Call
     * @name defSDPOffer
     * @private
     * @type {Promise}
     */
    var defSDPOffer = Q.defer();
    /**
     * Promise used to trigger actions dependant upon having received an answer.
     * @memberof! respoke.Call
     * @name defSDPAnswer
     * @private
     * @type {Promise}
     */
    var defSDPAnswer = Q.defer();
    /**
     * Promise used to trigger actions dependant upon the call having been answered.
     * @memberof! respoke.Call
     * @name defAnswered
     * @private
     * @type {Promise}
     */
    var defAnswered = Q.defer();
    /**
     * Promise used to trigger actions dependant upon having received media or a datachannel.
     * @memberof! respoke.Call
     * @name defApproved
     * @private
     * @type {Promise}
     */
    var defApproved = Q.defer();
    /**
     * Promise used to trigger actions dependant upon having received media or a datachannel.
     * @memberof! respoke.Call
     * @name defMedia
     * @private
     * @type {Promise}
     */
    var defMedia = Q.defer();
    /**
     * Promise used to trigger actions dependant upon having completed deferred initialization
     * @memberof! respoke.Call
     * @name defInit
     * @private
     * @type {Promise}
     */
    var defInit = Q.defer();
    /**
     * Promise used to trigger notification of a request for renegotiating media. For the caller of the
     * renegotiation (which doesn't have to be the same as the caller of the call), this is resolved
     * or rejected as soon as the 'accept' or 'reject' signal is received. For the callee, it is
     * resolved or rejected only after the developer or user approves or rejects the modify.
     * @memberof! respoke.Call
     * @name defModify
     * @private
     * @type {Promise}
     */
    var defModify;
    /**
     * @memberof! respoke.Call
     * @name previewLocalMedia
     * @private
     * @type {respoke.Call.previewLocalMedia}
     */
    var previewLocalMedia = null;
    /**
     * @memberof! respoke.Call
     * @name directConnectionOnly
     * @private
     * @type {boolean}
     */
    var directConnectionOnly = null;
    /**
     * @memberof! respoke.Call
     * @name sendOnly
     * @private
     * @type {boolean}
     */
    var sendOnly = null;
    /**
     * @memberof! respoke.Call
     * @name receiveOnly
     * @private
     * @type {boolean}
     */
    var receiveOnly = null;
    /**
     * @memberof! respoke.Call
     * @name forceTurn
     * @private
     * @type {boolean}
     */
    var forceTurn = null;
    /**
     * @memberof! respoke.Call
     * @name client
     * @private
     * @type {respoke.getClient}
     */
    var client = respoke.getClient(instanceId);
    /**
     * @memberof! respoke.Call
     * @name signalingChannel
     * @private
     * @type {respoke.signalingChannel}
     */
    var signalingChannel = params.signalingChannel;

    delete params.signalingChannel;
    delete that.signalingChannel;

    /**
     * @memberof! respoke.Call
     * @name videoLocalElement
     * @private
     * @type {Video}
     */
    var videoLocalElement = params.videoLocalElement || null;
    /**
     * @memberof! respoke.Call
     * @name videoRemoteElement
     * @private
     * @type {Video}
     */
    var videoRemoteElement = params.videoRemoteElement || null;
    /**
     * @memberof! respoke.Call
     * @name videoIsMuted
     * @private
     * @type {boolean}
     */
    var videoIsMuted = false;
    /**
     * @memberof! respoke.Call
     * @name audioIsMuted
     * @private
     * @type {boolean}
     */
    var audioIsMuted = false;
    /**
     * @memberof! respoke.Call
     * @name callSettings
     * @private
     * @type {object}
     */
    var callSettings = params.callSettings;
    /**
     * @memberof! respoke.Call
     * @name directConnection
     * @private
     * @type {respoke.DirectConnection}
     */
    var directConnection = null;
    /**
     * @memberof! respoke.Call
     * @name localStreams
     * @private
     * @type {Array<respoke.LocalMedia>}
     */
    var localStreams = [];
    /**
     * @memberof! respoke.Call
     * @name toSendHangup
     * @private
     * @type {boolean}
     */
    var toSendHangup = null;

    /**
     * @memberof! respoke.Call
     * @name pc
     * @private
     * @type {respoke.PeerConnection}
     */
    var pc = respoke.PeerConnection({
        instanceId: instanceId,
        forceTurn: forceTurn,
        call: that,
        callSettings: callSettings,
        pcOptions: {
            optional: [
                { DtlsSrtpKeyAgreement: true },
                { RtpDataChannels: false }
            ]
        },
        offerOptions: params.offerOptions || null,
        signalOffer: params.signalOffer,
        signalConnected: params.signalConnected,
        signalAnswer: params.signalAnswer,
        signalModify: params.signalModify,
        signalHangup: params.signalHangup,
        signalReport: params.signalReport,
        signalCandidate: params.signalCandidate
    });

    /**
     * Set up promises. If we're not the caller, we need to listen for approval AND the remote SDP to come in
     * before we can act on the call. Save parameters sent in with the constructor, then delete them off the call.
     * If this call was initiated with a DirectConnection, set it up so answer() will be the approval mechanism.
     * @method respoke.Call.init
     * @memberof! respoke.Call
     * @fires respoke.Client#call
     * @private
     */
    function init() {
        log.debug('Call.init');

        if (defModify !== undefined) {
            defSDPOffer = Q.defer();
            defSDPAnswer = Q.defer();
            defApproved = Q.defer();
            defAnswered = Q.defer();
            defMedia = Q.defer();
        }

        pc.init(callSettings); // instantiates RTCPeerConnection, can't call on modify
        if (defModify === undefined && directConnectionOnly === true) {
            actuallyAddDirectConnection(params);
        }

        defInit.promise.done(null, function (err) {
            log.error("Couldn't initiate call.", err.message, err.stack);
        });

        defAnswered.promise.done(null, function (err) {
            log.error("Couldn't answer call.", err.message, err.stack);
        });

        /* Must make sure that the deferred init and the call has been answered before calling this code */
        Q.all([defInit.promise, defAnswered.promise]).spread(function initializedAndAnswerCalled(init, params) {
            /**
             * saveParameters will only be meaningful for the non-initiate,
             * since the library calls this method for the initiate. Developers will use this method to pass in
             * callbacks for the non-initiate.
             */
            saveParameters(params);

            pc.listen('connect', onRemoteStreamAdded, true);
            pc.listen('remote-stream-removed', onRemoteStreamRemoved, true);

            /**
             * @event respoke.Call#answer
             * @property {string} name - the event name.
             * @property {respoke.Call} target
             */
            that.fire('answer');

            /**
             * There are a few situations in which we need to call approve automatically. Approve is for previewing
             * media, so if there is no media (because we are receiveOnly or this is a DirectConnection) we do not
             * need to wait for the developer to call approve().  Secondly, if the developer did not give us a
             * previewLocalMedia callback to call, we will not wait for approval.
             */
            if (receiveOnly !== true && directConnectionOnly === null) {
                doAddVideo(params);
            } else if (typeof previewLocalMedia !== 'function') {
                that.approve();
            }
        }).done();

        if (that.caller !== true) {
            Q.all([defApproved.promise, defSDPOffer.promise]).spread(function successHandler(approved, oOffer) {
                if (pc && oOffer && oOffer.sdp) {
                    pc.processOffer(oOffer.sdp);
                }
            }, function errorHandler(err) {
                log.warn("Call rejected.");
            }).done();
        } else {
            Q.all([defApproved.promise, defMedia.promise]).spread(function successHandler(approved, media) {
                if (media) {
                    pc.initOffer();
                }
            }, function errorHandler(err) {
                var message = "Call not approved locally or local media error.";
                /**
                 * This event is fired on errors that occur during call setup or media negotiation.
                 * @event respoke.Call#error
                 * @type {respoke.Event}
                 * @property {string} reason - A human readable description about the error.
                 * @property {respoke.Call} target
                 * @property {string} name - the event name.
                 */
                that.fire('error', {
                    reason: message
                });
            });
            that.answer();
        }

        if (directConnectionOnly === true) {
            // create the call in stealth mode.
            return;
        }

        /**
         * This event provides notification for when an incoming call is being received.  If the user wishes
         * to allow the call, the app should call evt.call.answer() to answer the call.
         * @event respoke.Client#call
         * @type {respoke.Event}
         * @property {respoke.Call} call
         * @property {respoke.Endpoint} endpoint
         * @property {string} name - the event name.
         * @property {respoke.Client} target
         */
        client.fire('call', {
            endpoint: that.remoteEndpoint,
            call: that
        });
    }

    /**
     * Register any event listeners passed in as callbacks, save other params to answer() and accept().
     * @memberof! respoke.Call
     * @method respoke.Call.saveParameters
     * @param {object} params
     * @param {respoke.Call.previewLocalMedia} [params.previewLocalMedia] - A function to call if the developer
     * wants to perform an action between local media becoming available and calling approve().
     * @param {respoke.Call.onLocalMedia} [params.onLocalMedia] - Callback for receiving an HTML5 Video
     * element with the local audio and/or video attached.
     * @param {respoke.Call.onConnect} [params.onConnect] - Callback for the remote video element.
     * @param {respoke.Call.onHangup} [params.onHangup] - Callback for when the call is ended, whether or not
     * it was ended in a graceful manner. TODO: add the hangup reason to the Event.
     * @param {respoke.Call.onMute} [params.onMute] - Callback for changing the mute state on any type of media.
     * This callback will be called when media is muted or unmuted.
     * @param {respoke.Call.onAnswer} [params.onAnswer] - Callback for when the callee answers the call.
     * @param {respoke.Call.onApprove} [params.onApprove] - Callback for when the user approves local media. This
     * callback will be called whether or not the approval was based on user feedback. I. e., it will fire even if
     * the approval was automatic.
     * @param {respoke.Call.onAllow} [params.onAllow] - Callback for when the browser gives us access to the
     * user's media.  This event gets fired even if the allow process is automatic, i. e., permission and media is
     * granted by the browser without asking the user to approve it.
     * @param {object} [params.callSettings]
     * @param {object} [params.constraints]
     * @param {array} [params.servers]
     * @param {boolean} [params.forceTurn]
     * @param {boolean} [params.receiveOnly]
     * @param {boolean} [params.sendOnly]
     * @private
     * @fires respoke.Call#stats
     */
    function saveParameters(params) {
        /* This happens when the call is hung up automatically, for instance due to the lack of an onCall
         * handler. In this case, pc has been set to null in hangup. The call has already failed, and the
         * invocation of this function is an artifact of async code not being finished yet, so we can just
         * skip all of this setup.
         */
        if (!pc) {
            return;
        }

        that.listen('local-stream-received', params.onLocalMedia);
        that.listen('connect', params.onConnect);
        that.listen('hangup', params.onHangup);
        that.listen('allow', params.onAllow);
        that.listen('answer', params.onAnswer);
        that.listen('approve', params.onApprove);
        that.listen('mute', params.onMute);
        that.listen('requesting-media', params.onRequestingMedia);

        forceTurn = typeof params.forceTurn === 'boolean' ? params.forceTurn : forceTurn;
        receiveOnly = typeof params.receiveOnly === 'boolean' ? params.receiveOnly : receiveOnly;
        sendOnly = typeof params.sendOnly === 'boolean' ? params.sendOnly : sendOnly;
        directConnectionOnly = typeof params.directConnectionOnly === 'boolean' ?
            params.directConnectionOnly : directConnectionOnly;
        previewLocalMedia = typeof params.previewLocalMedia === 'function' ?
            params.previewLocalMedia : previewLocalMedia;

        callSettings = params.callSettings || callSettings || {};
        callSettings.servers = params.servers || callSettings.servers;
        callSettings.constraints = params.constraints || callSettings.constraints;
        callSettings.disableTurn = params.disableTurn || callSettings.disableTurn;

        callSettings.videoRemoteElement = params.videoRemoteElement = videoRemoteElement || params.videoRemoteElement;
        callSettings.videoLocalElement = params.videoLocalElement = videoLocalElement || params.videoLocalElement;

        pc.callSettings = callSettings;
        pc.forceTurn = forceTurn;
        pc.receiveOnly = receiveOnly;
        pc.sendOnly = sendOnly;
        pc.listen('stats', function fireStats(evt) {
            /**
             * This event is fired every time statistical information about audio and/or video on a call
             * becomes available.
             * @event respoke.Call#stats
             * @type {respoke.Event}
             * @property {respoke.MediaStats} stats - an object with stats in it.
             * @property {respoke.Call} target
             * @property {string} name - the event name.
             */
            that.fire('stats', {stats: evt.stats});
        }, true);

        delete that.signalOffer;
        delete that.signalConnected;
        delete that.signalAnswer;
        delete that.signalHangup;
        delete that.signalReport;
        delete that.signalCandidate;
        delete that.onConnect;
        delete that.onLocalMedia;
        delete that.callSettings;
        delete that.directConnectionOnly;
    }

    /**
     * Answer the call and start the process of obtaining media. This method is called automatically on the caller's
     * side. This method must be called on the callee's side to indicate that the endpoint does wish to accept the
     * call. The app will have a later opportunity, by passing a callback named previewLocalMedia, to approve or
     * reject the call based on whether audio and/or video is working and is working at an acceptable level.
     * @memberof! respoke.Call
     * @method respoke.Call.answer
     * @fires respoke.Call#answer
     * @param {object} [params]
     * @param {respoke.Call.previewLocalMedia} [params.previewLocalMedia] - A function to call if the developer
     * wants to perform an action between local media becoming available and calling approve().
     * @param {respoke.Call.onLocalMedia} [params.onLocalMedia] - Callback for receiving an HTML5 Video
     * element with the local audio and/or video attached.
     * @param {respoke.Call.onConnect} [params.onConnect] - Callback for the remote video element.
     * @param {respoke.Call.onHangup} [params.onHangup] - Callback for when the call is ended, whether or not
     * it was ended in a graceful manner. TODO: add the hangup reason to the Event.
     * @param {respoke.Call.onMute} [params.onMute] - Callback for changing the mute state on any type of media.
     * This callback will be called when media is muted or unmuted.
     * @param {respoke.Call.onAnswer} [params.onAnswer] - Callback for when the callee answers the call.
     * @param {respoke.Call.onRequestingMedia} [params.onRequestingMedia] - Callback for when the app is waiting
     * for the user to give permission to start getting audio or video.
     * @param {respoke.Call.onApprove} [params.onApprove] - Callback for when the user approves local media. This
     * callback will be called whether or not the approval was based on user feedback. I. e., it will be called even if
     * the approval was automatic.
     * @param {respoke.Call.onAllow} [params.onAllow] - Callback for when the browser gives us access to the
     * user's media.  This event gets called even if the allow process is automatic, i. e., permission and media is
     * granted by the browser without asking the user to approve it.
     * @param {boolean} [params.disableTurn] - If true, media is not allowed to flow through relay servers; it is
     * required to flow peer-to-peer. If it cannot, the call will fail.
     * @param {boolean} [params.receiveOnly] - Whether or not we accept media.
     * @param {boolean} [params.sendOnly] - Whether or not we send media.
     * @param {object} [params.constraints] - Information about the media for this call.
     * @param {array} [params.servers] - A list of sources of network paths to help with negotiating the connection.
     */
    that.answer = function (params) {
        params = params || {};
<<<<<<< HEAD

=======
        log.debug('Call.answer');
>>>>>>> b6dab080
        if (!defAnswered.promise.isPending()) {
            return;
        }
        defAnswered.resolve(params);
    };

    /**
     * Accept a request to modify the media on the call. This method should be called within the Call#modify
     * event listener, which gives the developer or website user a chance to see what changes are proposed and
     * to accept or reject them.
     * @memberof! respoke.Call
     * @method respoke.Call.accept
     * @fires respoke.Call#accept
     * @param {object} [params]
     * @param {respoke.Call.previewLocalMedia} [params.previewLocalMedia] - A function to call if the developer
     * wants to perform an action between local media becoming available and calling approve().
     * @param {respoke.Call.onLocalMedia} [params.onLocalMedia] - Callback for receiving an HTML5 Video
     * element with the local audio and/or video attached.
     * @param {respoke.Call.onConnect} [params.onConnect] - Callback for the developer to receive the
     * remote video element.
     * @param {respoke.Call.onHangup} [params.onHangup] - Callback for the developer to be notified about hangup.
     * @param {boolean} [params.disableTurn] - If true, media is not allowed to flow through relay servers; it is
     * required to flow peer-to-peer. If it cannot, the call will fail.
     * @param {boolean} [params.receiveOnly] - Whether or not we accept media.
     * @param {boolean} [params.sendOnly] - Whether or not we send media.
     * @param {object} [params.constraints] - Information about the media for this call.
     * @param {array} [params.servers] - A list of sources of network paths to help with negotiating the connection.
     */
    that.accept = that.answer;

    /**
     * Start the process of network and media negotiation. If the app passes in a callback named previewLocalMedia
     * in order to allow the logged-in person a chance to base their decision to continue the call on whether
     * audio and/or video is working correctly,
     * this method must be called on both sides in order to begin the call. If call.approve() is called, the call
     * will progress as expected. If call.reject() is called, the call will be aborted.
     * @memberof! respoke.Call
     * @method respoke.Call.approve
     * @fires respoke.Call#approve
     */
    that.approve = function () {
        if (!defApproved.promise.isPending()) {
            return;
        }
        log.debug('Call.approve');
        /**
         * @event respoke.Call#approve
         * @type {respoke.Event}
         * @property {string} name - the event name.
         * @property {respoke.Call} target
         */
        that.fire('approve');

        defApproved.resolve(true);
        if (defModify && defModify.promise.isPending()) {
            defModify.resolve(true);
            defModify = undefined;
        }
    };

    /**
     * Listen for the remote side to remove media in the middle of the call.
     * @memberof! respoke.Call
     * @method respoke.Call.onRemoteStreamRemoved
     * @private
     * @param {object}
     */
    function onRemoteStreamRemoved(evt) {
        log.debug('pc event: remote stream removed');
    }

    /**
     * Listen for the remote side to add additional media in the middle of the call.
     * @memberof! respoke.Call
     * @method respoke.Call.onRemoteStreamAdded
     * @private
     * @param {object}
     * @fires respoke.Call#connect
     */
    function onRemoteStreamAdded(evt) {
        log.debug('received remote media', evt);

        videoRemoteElement = videoRemoteElement 
                           || evt.target.callSettings.videoRemoteElement 
                           || document.createElement('video');
                        
        attachMediaStream(videoRemoteElement, evt.stream);
        videoRemoteElement.autoplay = true;
        videoRemoteElement.used = true;
        videoRemoteElement.play();
        /**
         * @event respoke.LocalMedia#connect
         * @type {respoke.Event}
         * @property {Element} element - the HTML5 Video element with the new stream attached.
         * @property {MediaStream} stream - the media stream
         * @property {string} name - the event name.
         * @property {respoke.Call} target
         */
        that.fire('connect', {
            stream: evt.stream,
            element: videoRemoteElement
        });
    }

    /**
     * ## The plugin `respoke.MediaStats` must be loaded before using this method.
     * 
     * Start the process of listening for a continuous stream of statistics about the flow of audio and/or video.
     * Since we have to wait for both the answer and offer to be available before starting
     * statistics, the library returns a promise for the stats object. The statistics object does not contain the
     * statistics; rather it contains methods of interacting with the actions of obtaining statistics. To obtain
     * the actual statistics one time, use stats.getStats(); use the onStats callback to obtain a continuous
     * stream of statistics every `interval` seconds.  Returns null if stats module is not loaded.
     * @memberof! respoke.Call
     * @method respoke.Call.getStats
     * @param {object} params
     * @param {number} [params.interval=5000] - How often in milliseconds to fetch statistics.
     * @param {respoke.MediaStatsParser.statsHandler} [params.onStats] - An optional callback to receive
     * the stats. If no callback is provided, the call's report will contain stats but the developer will not
     * receive them on the client-side.
     * @param {respoke.Call.statsSuccessHandler} [params.onSuccess] - Success handler for this invocation of
     * this method only.
     * @param {respoke.Call.errorHandler} [params.onError] - Error handler for this invocation of this method only.
     * @returns {Promise<object>|null}
     */
    function getStats(params) {
        if (pc && pc.getStats) {
            that.listen('stats', params.onStats);
            delete params.onStats;
            return pc.getStats(params);
        }
        return null;
    }
    if (respoke.MediaStats) {
        that.getStats = getStats;
    }

    /**
     * Return local video element with the logged-in endpoint's audio and/or video streams attached to it.
     * @memberof! respoke.Call
     * @method respoke.Call.getLocalElement
     * @returns {Video} An HTML5 video element.
     */
    that.getLocalElement = function () {
        return videoLocalElement;
    };

    /**
     * Return remote video element with the remote endpoint's audio and/or video streams attached to it.
     * @memberof! respoke.Call
     * @method respoke.Call.getRemoteElement
     * @returns {Video} An HTML5 video element.
     */
    that.getRemoteElement = function () {
        return videoRemoteElement;
    };

    /**
     * Create the RTCPeerConnection and add handlers. Process any offer we have already received. This method is called
     * after answer() so we cannot use this method to set up the DirectConnection.
     * @memberof! respoke.Call
     * @method respoke.Call.doAddVideo
     * @todo Find out when we can stop deleting TURN servers
     * @private
     * @param {object} params
     * @param {object} [params.constraints] - getUserMedia constraints
     * @param {respoke.Call.onLocalMedia} [params.onLocalMedia] Callback for receiving an HTML5 Video
     * element with the local audio and/or video attached.
     * @param {respoke.Call.onConnect} [params.onConnect]
     * @param {respoke.Call.onHangup} [params.onHangup]
     * @fires respoke.Call#requesting-media
     * @fires respoke.Call#allow
     * @fires respoke.Call#local-stream-received
     */
    function doAddVideo(params) {
        var stream;
        log.debug('Call.doAddVideo');
        params = params || {};
        saveParameters(params);
        params.constraints = params.constraints || callSettings.constraints;
        params.pc = pc;
        params.instanceId = instanceId;

        stream = respoke.LocalMedia(params);
        stream.listen('requesting-media', function waitAllowHandler(evt) {
            /**
             * The browser is asking for permission to access the User's media. This would be an ideal time
             * to modify the UI of the application so that the user notices the request for permissions
             * and approves it.
             * @event respoke.Call#requesting-media
             * @type {respoke.Event}
             * @property {string} name - the event name.
             * @property {respoke.Call} target
             */
            that.fire('requesting-media');
        }, true);
        stream.listen('allow', function allowHandler(evt) {
            /**
             * The user has approved the request for media. Any UI changes made to remind the user to click Allow
             * should be canceled now. This event is the same as the `onAllow` callback.  This event gets fired
             * even if the allow process is automatic, i. e., permission and media is granted by the browser
             * without asking the user to approve it.
             * @event respoke.Call#allow
             * @type {respoke.Event}
             * @property {string} name - the event name.
             * @property {respoke.Call} target
             */
            that.fire('allow');
        }, true);
        stream.listen('stream-received', function streamReceivedHandler(evt) {
            defMedia.resolve(stream);
            pc.addStream(evt.stream);
            videoLocalElement = evt.element;
            if (typeof previewLocalMedia === 'function') {
                previewLocalMedia(evt.element, that);
            }

            /**
             * @event respoke.Call#local-stream-received
             * @type {respoke.Event}
             * @property {Element} element
             * @property {respoke.LocalMedia} stream
             * @property {string} name - the event name.
             * @property {respoke.Call} target
             */
            that.fire('local-stream-received', {
                element: evt.element,
                stream: stream
            });

            if (typeof previewLocalMedia !== 'function') {
                that.approve();
            }
        }, true);
        stream.listen('error', function errorHandler(evt) {
            var message = evt.reason;
            that.removeStream({id: stream.id});
            pc.report.callStoppedReason = message;
            /**
             * This event is fired on errors that occur during call setup or media negotiation.
             * @event respoke.Call#error
             * @type {respoke.Event}
             * @property {string} reason - A human readable description about the error.
             * @property {respoke.Call} target
             * @property {string} name - the event name.
             */
            that.fire('error', {
                reason: message
            });
        });
        localStreams.push(stream);
        return stream;
    }

    /**
     * Add a video and audio stream to the existing call. By default, this method adds both video AND audio.
     * If audio is not desired, pass {audio: false}.
     * @memberof! respoke.Call
     * @method respoke.Call.addVideo
     * @private
     * @param {object} params
     * @param {boolean} [params.audio=true]
     * @param {boolean} [params.video=true]
     * @param {object} [params.constraints] - getUserMedia constraints, indicating the media being requested is
     * an audio and/or video stream.
     * @param {respoke.Call.onLocalMedia} [params.onLocalMedia] Callback for receiving an HTML5 Video
     * element with the local audio and/or video attached.
     * @param {respoke.Call.onConnect} [params.onConnect]
     * @param {respoke.Call.onHangup} [params.onHangup]
     * @param {respoke.Call.mediaSuccessHandler} [params.onSuccess]
     * @param {respoke.Client.errorHandler} [params.onError]
     * @returns {Promise<respoke.LocalMedia>}
     */
    that.addVideo = function (params) {
        log.debug('Call.addVideo');
        params = params || {};
        params.constraints = params.constraints || {video: true, audio: true};
        params.constraints.audio = typeof params.audio === 'boolean' ? params.audio : params.constraints.audio;
        params.constraints.video = typeof params.video === 'boolean' ? params.video : params.constraints.video;
        params.instanceId = instanceId;

        if (!defMedia.promise.isFulfilled()) {
            doAddVideo(params);
        } else {
            pc.startModify({
                constraints: params.constraints
            });
            defModify = Q.defer();
            defModify.promise.then(function modifyAccepted() {
                doAddVideo(params);
            });
        }
        return defModify.promise;
    };

    /**
     * Add an audio stream to the existing call.
     * @memberof! respoke.Call
     * @method respoke.Call.addAudio
     * @private 
     * @param {object} params
     * @param {boolean} [params.audio=true]
     * @param {boolean} [params.video=false]
     * @param {object} [params.constraints] - getUserMedia constraints, indicating the media being requested is
     * an audio and/or video stream.
     * @param {respoke.Call.onLocalMedia} [params.onLocalMedia] Callback for receiving an HTML5 Video
     * element with the local audio and/or video attached.
     * @param {respoke.Call.onConnect} [params.onConnect]
     * @param {respoke.Call.onHangup} [params.onHangup]
     * @param {respoke.Call.mediaSuccessHandler} [params.onSuccess]
     * @param {respoke.Client.errorHandler} [params.onError]
     * @returns {Promise<respoke.LocalMedia>}
     */
    that.addAudio = function (params) {
        params = params || {};
        params.constraints = params.constraints || {video: false, audio: true};
        params.constraints.video = typeof params.constraints.video === 'boolean' ?
            params.constraints.video : false;
        params.constraints.audio = typeof params.audio === 'boolean' ? params.audio : params.constraints.audio;
        params.constraints.video = typeof params.video === 'boolean' ? params.video : params.constraints.video;
        return that.addVideo(params);
    };

    /**
     * Remove a stream from the existing call.
     * @memberof! respoke.Call
     * @method respoke.Call.removeStream
     * @param {object} params
     * @param {boolean} id - the id of the stream to remove.
     */
    that.removeStream = function (params) {
        var savedIndex;
        localStreams.forEach(function eachStream(stream, idx) {
            if (stream.id === params.id) {
                stream.stop();
                savedIndex = idx;
            }
        });
        localStreams.splice(savedIndex, 1);
    };

    /**
     *
     * Get the direct connection on this call, if it exists.
     * @memberof! respoke.Call
     * @method respoke.Call.startDirectConnection
     */
    that.startDirectConnection = function () {
        return directConnection || null;
    };

    /**
     * Remove a direct connection from the existing call. If there is no other media, this will hang up the call.
     * @memberof! respoke.Call
     * @method respoke.Call.removeDirectConnection
     * @private
     * @param {object} params
     */
    that.removeDirectConnection = function (params) {
        params = params || {};
        log.debug('Call.removeDirectConnection');

        if (directConnection && directConnection.isActive()) {
            directConnection.close({skipRemove: true});
        }

        if (localStreams.length === 0) {
            log.debug('Hanging up because there are no local streams.');
            that.hangup();
            return;
        }

        if (params.skipModify === true) {
            return;
        }

        pc.startModify({
            directConnection: false
        });
        defModify = Q.defer();
        defModify.promise.done(function onModifySuccess() {
            defMedia.resolve();
            defModify = undefined;
        });
    };

    /**
     * Add a direct connection to the existing call.
     * @memberof! respoke.Call
     * @method respoke.Call.addDirectConnection
     * @private
     * @param {object} params
     * @param {respoke.DirectConnection.onClose} [params.onClose] - Callback for the developer to be notified about
     * closing the connection.
     * @param {respoke.DirectConnection.onOpen} [params.onOpen] - Callback for the developer to be notified about
     * opening the connection.
     * @param {respoke.DirectConnection.onMessage} [params.onMessage] - Callback for the developer to be notified
     * about incoming messages. Not usually necessary to listen to this event if you are already listening to
     * respoke.Endpoint#message.
     * @param {respoke.Call.directConnectionSuccessHandler} [params.onSuccess]
     * @param {respoke.Client.errorHandler} [params.onError]
     * @returns {Promise<respoke.DirectConnection>}
     */
    that.addDirectConnection = function (params) {
        log.debug('Call.addDirectConnection');
        pc.startModify({
            directConnection: true
        });
        defModify = Q.defer();
        return defModify.promise.then(function onModifySuccess() {
            return actuallyAddDirectConnection(params);
        }, function onModifyError(err) {
            throw err;
        });
    };

    /**
     * Add a direct connection to the existing call.
     * @memberof! respoke.Call
     * @method respoke.Call.actuallyAddDirectConnection
     * @private
     * @param {object} params
     * @param {respoke.DirectConnection.onClose} [params.onClose] - Callback for the developer to be notified about
     * closing the connection.
     * @param {respoke.DirectConnection.onOpen} [params.onOpen] - Callback for the developer to be notified about
     * opening the connection.
     * @param {respoke.DirectConnection.onMessage} [params.onMessage] - Callback for the developer to be notified
     * about incoming messages. Not usually necessary to listen to this event if you are already listening to
     * respoke.Endpoint#message.
     * @param {respoke.Call.directConnectionSuccessHandler} [params.onSuccess]
     * @param {respoke.Client.errorHandler} [params.onError]
     * @returns {Promise<respoke.DirectConnection>}
     * @fires respoke.Client#direct-connection
     * @fires respoke.Call#direct-connection
     */
    function actuallyAddDirectConnection(params) {
        log.debug('Call.actuallyAddDirectConnection', params);
        params = params || {};
        defMedia.promise.then(params.onSuccess, params.onError);

        if (directConnection && directConnection.isActive()) {
            if (defMedia.promise.isPending()) {
                defMedia.resolve(directConnection);
            }
            log.warn("Not creating a new direct connection.");
            return defMedia.promise;
        }

        params.instanceId = instanceId;
        params.pc = pc;
        params.call = that;

        directConnection = respoke.DirectConnection(params);

        directConnection.listen('close', function closeHandler() {
            // TODO: make this look for remote streams, too. Don't want to hang up on a one-way media call.
            if (localStreams.length === 0) {
                log.debug('Hanging up because there are no local streams.');
                that.hangup();
            } else {
                if (directConnection && directConnection.isActive()) {
                    that.removeDirectConnection({skipModify: true});
                }
            }
        }, true);

        directConnection.listen('accept', function acceptHandler() {
            if (that.caller === false) {
                log.debug('Answering as a result of approval.');
                that.answer();
                if (defMedia && defMedia.promise.isPending()) {
                    that.approve();
                }
            } else {
                if (defApproved.promise.isPending()) { // This happens on modify
                    defApproved.resolve(true);
                }
                defMedia.resolve(directConnection);
            }
        }, true);

        directConnection.listen('open', function openHandler() {
            directConnectionOnly = null;
        }, true);

        directConnection.listen('error', function errorHandler(err) {
            defMedia.reject(new Error(err));
        }, true);

        that.remoteEndpoint.directConnection = directConnection;

        /**
         * This event is fired when the local end of the directConnection is available. It still will not be
         * ready to send and receive messages until the 'open' event fires.
         * @event respoke.Call#direct-connection
         * @type {respoke.Event}
         * @property {respoke.DirectConnection} directConnection
         * @property {respoke.Endpoint} endpoint
         * @property {string} name - the event name.
         * @property {respoke.Call} target
         */
        that.fire('direct-connection', {
            directConnection: directConnection,
            endpoint: that.remoteEndpoint
        });

        /**
         * This event is fired when the logged-in endpoint is receiving a request to open a direct connection
         * to another endpoint.  If the user wishes to allow the direct connection, calling
         * evt.directConnection.accept() will allow the connection to be set up.
         * @event respoke.Client#direct-connection
         * @type {respoke.Event}
         * @property {respoke.DirectConnection} directConnection
         * @property {respoke.Endpoint} endpoint
         * @property {string} name - the event name.
         * @property {respoke.Call} target
         */
        client.fire('direct-connection', {
            directConnection: directConnection,
            endpoint: that.remoteEndpoint
        });

        if (that.caller === true) {
            directConnection.accept();
        }

        return defMedia.promise;
    }

    /**
     *
     * Close the direct connection.
     * @memberof! respoke.Call
     * @method respoke.Call.closeDirectConnection
     */
    that.closeDirectConnection = function () {
        if (directConnection) {
            directConnection.close();
            directConnection = null;
        }
    };

    /**
     * Tear down the call, release user media.  Send a hangup signal to the remote party if
     * signal is not false and we have not received a hangup signal from the remote party.
     * @memberof! respoke.Call
     * @method respoke.Call.hangup
     * @fires respoke.Call#hangup
     * @param {object} params
     * @param {boolean} params.signal Optional flag to indicate whether to send or suppress sending
     * a hangup signal to the remote side.
     */
    that.hangup = function (params) {
        params = params || {};
        log.debug('hangup', directConnection);

        if (toSendHangup !== null) {
            log.info("call.hangup() called when call is already hung up.");
            return;
        }
        toSendHangup = false;

        if (!that.caller && defApproved.promise.isPending()) {
            defApproved.reject(new Error("Call hung up before approval."));
        }

        localStreams.forEach(function eachStream(stream) {
            stream.stop();
        });

        if (directConnection && directConnection.isActive()) {
            directConnection.close();
            that.remoteEndpoint.directConnection = null;
        }

        if (pc) {
            toSendHangup = pc.close(params);
        }

        /**
         * This event is fired when the call has hung up.
         * @event respoke.Call#hangup
         * @type {respoke.Event}
         * @property {boolean} sentSignal - Whether or not we sent a 'hangup' signal to the other party.
         * @property {string} name - the event name.
         * @property {respoke.Call} target
         */
        that.fire('hangup', {
            sentSignal: toSendHangup
        });

        that.ignore();
        directConnection = null;
        pc = null;
    };

    /**
     * Expose hangup as reject for approve/reject workflow.
     * @memberof! respoke.Call
     * @method respoke.Call.reject
     * @param {object} params
     * @param {boolean} params.signal Optional flag to indicate whether to send or suppress sending
     * a hangup signal to the remote side.
     */
    that.reject = function (params) {
        if (defModify && defModify.promise.isPending()) {
            defModify.reject(new Error("Modify rejected."));
            defModify = undefined;
        } else {
            that.hangup(params);
        }
    };

    /**
     * Indicate whether a call is being setup or is in progress.
     * @memberof! respoke.Call
     * @method respoke.Call.isActive
     * @returns {boolean}
     */
    that.isActive = function () {
        // TODO: make this look for remote streams, too. Want to make this handle one-way media calls.
        return !!(pc.isActive() && (
            (localStreams.length > 0) ||
            (directConnection && directConnection.isActive())
        ));
    };

    /**
     * Save the offer so we can tell the browser about it after the PeerConnection is ready.
     * @memberof! respoke.Call
     * @method respoke.Call.listenOffer
     * @param {object} evt
     * @param {object} evt.signal - The offer signal including the sdp
     * @private
     * @fires respoke.Call#modify
     */
    function listenOffer(evt) {
        log.debug('listenOffer');
        var info = {};
        if (defModify && defModify.promise.isPending()) {
            if (directConnectionOnly === true) {
                info.directConnection = directConnection;
            } else if (directConnectionOnly === false) {
                // Nothing
            } else {
                info.call = that;
                info.constraints = callSettings.constraints;
            }
            /**
             * Indicates a request to add something to an existing call. If 'constraints' is set, evt.constraints
             * describes the media the other side has added. In this case, call.approve() must be called in order
             * to approve the new media and send the same type of media.  If directConnection exists, the other side
             * wishes to to open a direct connection. In order to approve, call directConnection.accept(). In either
             * case, call.reject() and directConnection.reject() can be called to decline the request to add to the
             * call.
             * @event respoke.Call#modify
             * @type {respoke.Event}
             * @property {object} [constraints]
             * @property {boolean} [directConnection]
             * @property {string} name - the event name.
             * @property {respoke.Call} target
             */
            that.fire('modify', info);
        }
        defSDPOffer.resolve(evt.signal);
    }

    /**
     * Save the answer and tell the browser about it.
     * @memberof! respoke.Call
     * @method respoke.Call.listenAnswer
     * @param {object} evt
     * @param {object} evt.signal - The offer signal including the sdp and the connectionId of the endpoint who
     * answered the call.
     * @private
     */
    function listenAnswer(evt) {
        log.debug('Call.listenAnswer');
        if (defSDPAnswer.promise.isFulfilled()) {
            log.debug("Ignoring duplicate answer.");
            return;
        }
        defSDPAnswer.resolve(evt.signal.sdp);
    }

    /**
     * Save the answer and tell the browser about it.
     * @memberof! respoke.Call
     * @method respoke.Call.listenModify
     * @private
     */
    function listenModify(evt) {
        log.debug('Call.listenModify', evt);
        if (evt.signal.action === 'initiate') {
            defModify = Q.defer();
        }
    }

    /**
     * Set up state and media for the modify.
     * @memberof! respoke.Call
     * @method respoke.Call.onModifyAccept
     * @param {respoke.Event} evt
     * @private
     */
    function onModifyAccept(evt) {
        that.caller = evt.signal.action === 'initiate' ? false : true;
        try {
            init();
        } catch (err) {
            defModify.reject(err);
            return;
        }

        if (evt.signal.action !== 'initiate') {
            defModify.resolve(); // resolved later for callee
            defModify = undefined;
            return;
        }

        // callee only from here down

        // init the directConnection if necessary. We don't need to do anything with
        // audio or video right now.
        if (evt.signal.directConnection === true) {
            actuallyAddDirectConnection().done(function successHandler(dc) {
                directConnection = dc;
                directConnection.accept();
            });
        } else if (evt.signal.directConnection === false) {
            if (directConnection) {
                that.removeDirectConnection({skipModify: true});
                defMedia.resolve(false);
                defApproved.resolve(false);
            }
        }
        directConnectionOnly = typeof evt.signal.directConnection === 'boolean' ? evt.signal.directConnection : null;
        callSettings.constraints = evt.signal.constraints || callSettings.constraints;
    }

    /**
     * Ignore the modify.
     * @memberof! respoke.Call
     * @method respoke.Call.onModifyReject
     * @param {respoke.Event} evt
     * @param {Error} evt.err
     * @private
     */
    function onModifyReject(evt) {
        if (evt.signal.action !== 'initiate') {
            defMedia.reject(evt.err);
            defModify.reject(evt.err);
            defModify = undefined;
        }
    }

    /**
     * If video is muted, unmute. If not muted, mute.
     * @deprecated
     * @memberof! respoke.Call
     * @method respoke.Call.toggleVideo
     */
    that.toggleVideo = function () {
        if (that.isActive()) {
            if (!videoIsMuted) {
                that.muteVideo();
            } else {
                that.unmuteVideo();
            }
        }
    };

    /**
     * If audio is muted, unmute. If not muted, mute.
     * @deprecated
     * @memberof! respoke.Call
     * @method respoke.Call.toggleAudio
     */
    that.toggleAudio = function () {
        if (that.isActive()) {
            if (!audioIsMuted) {
                that.muteAudio();
            } else {
                that.unmuteAudio();
            }
        }
    };

    /**
     * Mute all local video streams.
     * @memberof! respoke.Call
     * @method respoke.Call.muteVideo
     * @fires respoke.Call#mute
     */
    that.muteVideo = function () {
        if (videoIsMuted) {
            return;
        }
        localStreams.forEach(function muteAllVideo(stream) {
            stream.muteVideo();
        });
        /**
         * This event indicates that local video has been muted.
         * @event respoke.Call#mute
         * @property {string} name - the event name.
         * @property {respoke.Call} target
         * @property {string} type - Either "audio" or "video" to specify the type of stream whose muted state
         * has been changed.
         * @property {boolean} muted - Whether the stream is now muted. Will be set to false if mute was turned off.
         */
        that.fire('mute', {
            type: 'video',
            muted: true
        });
        videoIsMuted = true;
    };

    /**
     * Unmute all local video streams.
     * @memberof! respoke.Call
     * @method respoke.Call.unmuteVideo
     * @fires respoke.Call#mute
     */
    that.unmuteVideo = function () {
        if (!videoIsMuted) {
            return;
        }
        localStreams.forEach(function unmuteAllVideo(stream) {
            stream.unmuteVideo();
        });
        /**
         * This event indicates that local video has been unmuted.
         * @event respoke.Call#mute
         * @property {string} name - the event name.
         * @property {respoke.Call} target
         * @property {string} type - Either "audio" or "video" to specify the type of stream whose muted state
         * has been changed.
         * @property {boolean} muted - Whether the stream is now muted. Will be set to false if mute was turned off.
         */
        that.fire('mute', {
            type: 'video',
            muted: false
        });
        videoIsMuted = false;
    };

    /**
     * Mute all local audio streams.
     * @memberof! respoke.Call
     * @method respoke.Call.muteAudio
     * @fires respoke.Call#mute
     */
    that.muteAudio = function () {
        if (audioIsMuted) {
            return;
        }
        localStreams.forEach(function muteAllAudio(stream) {
            stream.muteAudio();
        });
        /**
         * This event indicates that local audio has been muted.
         * @event respoke.Call#mute
         * @property {string} name - the event name.
         * @property {respoke.Call} target
         * @property {string} type - Either "audio" or "video" to specify the type of stream whose muted state
         * has been changed.
         * @property {boolean} muted - Whether the stream is now muted. Will be set to false if mute was turned off.
         */
        that.fire('mute', {
            type: 'audio',
            muted: true
        });
        audioIsMuted = true;
    };

    /**
     * Unmute all local audio streams.
     * @memberof! respoke.Call
     * @method respoke.Call.unmuteAudio
     * @fires respoke.Call#mute
     */
    that.unmuteAudio = function () {
        if (!audioIsMuted) {
            return;
        }

        localStreams.forEach(function unmuteAllAudio(stream) {
            stream.unmuteAudio();
        });

        /**
         * This event indicates that local audio has been unmuted.
         * @event respoke.Call#mute
         * @property {string} name - the event name.
         * @property {respoke.Call} target
         * @property {string} type - Either "audio" or "video" to specify the type of stream whose muted state
         * has been changed.
         * @property {boolean} muted - Whether the stream is now muted. Will be set to false if mute was turned off.
         */
        that.fire('mute', {
            type: 'audio',
            muted: false
        });
        audioIsMuted = false;
    };

    /**
     * Save the hangup reason and hang up.
     * @memberof! respoke.Call
     * @method respoke.Call.listenHangup
     * @params {object} evt
     * @params {object} evt.signal - The hangup signal, including an optional hangup reason.
     * @private
     */
    function listenHangup(evt) {
        pc.report.callStoppedReason = evt.signal.reason || "Remote side hung up";
        that.hangup({signal: false});
    }

    that.listen('signal-offer', listenOffer, true);
    that.listen('signal-answer', listenAnswer, true);
    that.listen('signal-hangup', listenHangup, true);
    that.listen('signal-modify', listenModify, true);
    pc.listen('modify-reject', onModifyReject, true);
    pc.listen('modify-accept', onModifyAccept, true);
    that.listen('signal-icecandidates', function onCandidateSignal(evt) {
        if (!evt.signal.iceCandidates || !evt.signal.iceCandidates.length) {
            return;
        }
        evt.signal.iceCandidates.forEach(function processCandidate(candidate) {
            pc.addRemoteCandidate({candidate: candidate});
        });
    }, true);

    signalingChannel.getTurnCredentials().fin(function (result) {
        if (!result) {
            log.warn("Relay service not available.");
            callSettings.servers = {
                iceServers: []
            };
        } else {
            callSettings.servers = client.callSettings.servers;
            callSettings.servers.iceServers = result;
        }
        saveParameters(params);
        init();
    }).fin(function () {
        defInit.resolve();
    }).done(null, function (err) {
        // who cares
    });

    return that;
}; // End respoke.Call

/**
 * Handle an error that resulted from a method call.
 * @callback respoke.Call.errorHandler
 * @param {Error} err
 */
/**
 * Handle the successful kick-off of stats on a call.
 * @callback respoke.Call.statsSuccessHandler
 * @param {respoke.MediaStatsParser} statsParser
 */
/**
 * Handle obtaining media successfully.
 * @callback respoke.Call.mediaSuccessHandler
 * @param {respoke.LocalMedia} localMedia
 */
/**
 * When on a call, receive local media when it becomes available. This is what you will need to provide if you want
 * to show the user their own video during a call. This callback is called every time
 * respoke.Call#local-stream-received is fired.
 * @callback respoke.Call.onLocalMedia Callback for receiving an HTML5 Video
 * element with the local audio and/or video attached.
 * @param {respoke.Event} evt
 * @param {Element} evt.element
 * @param {respoke.LocalMedia} evt.stream
 * @param {string} evt.name - the event name.
 * @param {respoke.Call} evt.target
 */
/**
 * When on a call, receive remote media when it becomes available. This is what you will need to provide if you want
 * to show the user the other party's video during a call. This callback is called every time
 * respoke.Call#connect is fired.
 * @callback respoke.Call.onConnect
 * @param {respoke.Event} evt
 * @param {Element} evt.element - the HTML5 Video element with the new stream attached.
 * @param {string} evt.name - the event name.
 * @param {respoke.Call} evt.target
 */
/**
 * When a call is in setup or media renegotiation happens. This callback will be called every time
 * respoke.Call#error.
 * @callback respoke.Call.onError
 * @param {respoke.Event} evt
 * @param {boolean} evt.reason - A human-readable description of the error.
 * @param {string} evt.name - the event name.
 * @param {respoke.Call} evt.target
 */
/**
 * When on a call, receive notification the call has been hung up. This callback is called every time
 * respoke.Call#hangup is fired.
 * @callback respoke.Call.onHangup
 * @param {respoke.Event} evt
 * @param {boolean} evt.sentSignal - Whether or not we sent a 'hangup' signal to the other party.
 * @param {string} evt.name - the event name.
 * @param {respoke.Call} evt.target
 */
/**
 * Called when changing the mute state on any type of media. This callback will be called when media is muted or
 * unmuted. This callback is called every time respoke.Call#mute is fired.
 * @callback respoke.Call.onMute
 * @param {respoke.Event} evt
 * @param {respoke.Call} evt.target
 */
/**
 * Called when the callee answers the call. This callback is called every time respoke.Call#answer is fired.
 * @callback respoke.Call.onAnswer
 * @param {respoke.Event} evt
 * @param {respoke.Call} evt.target
 */
/**
 * Called when the user approves local media. This callback will be called whether or not the approval was based
 * on user feedback. I. e., it will be called even if the approval was automatic. This callback is called every time
 * respoke.Call#approve is fired.
 * @callback respoke.Call.onApprove
 * @param {respoke.Event} evt
 * @param {respoke.Call} evt.target
 */
/**
 * When setting up a call, receive notification that the browser has granted access to media.  This callback is
 * called every time respoke.Call#allow is fired.
 * @callback respoke.Call.onAllow
 * @param {respoke.Event} evt
 * @param {string} evt.name - the event name.
 * @param {respoke.Call} evt.target
 */
/**
 * When setting up a call, receive notification that the app has asked the browser for permission to get audio or
 * video and is waiting on the browser to grant or reject permission. This callback will be called every time
 * respoke.Call#requesting-media is fired.
 * @callback respoke.Call.onRequestingMedia
 * @param {respoke.Event} evt
 * @param {string} evt.name - the event name.
 * @param {respoke.Call} evt.target
 */
/**
 * The use of stats requires an additional module to Respoke. When on a call, receive periodic statistical
 * information about the call, including the codec, lost packets, and bandwidth being consumed. This callback is
 * called every time respoke.Call#stats is fired.
 * @callback respoke.MediaStatsParser.statsHandler
 * @param {respoke.Event} evt
 * @param {respoke.MediaStats} evt.stats - an object with stats in it.
 * @param {respoke.Call} evt.target
 * @param {string} evt.name - the event name.
 */
/**
 * When on a call, receive local media when it becomes available. This is what you will need to provide if you want
 * to allow the user to preview and approve or reject their own video before a call. If this callback is provided,
 * Respoke will wait for call.answer() to be called before proceeding. If this callback is not provided,
 * Respoke will proceed without waiting for user input. This callback is called every time
 * respoke.Call#local-stream-received is fired.
 * @callback respoke.Call.previewLocalMedia
 * @param {object} element - the HTML5 Video element with the new stream attached.
 * @param {respoke.Call} call
 */
/**
 * Receive the DirectConnection.
 * @callback respoke.Call.directConnectionSuccessHandler
 * @param {respoke.DirectConnection} directConnection
 */<|MERGE_RESOLUTION|>--- conflicted
+++ resolved
@@ -541,11 +541,7 @@
      */
     that.answer = function (params) {
         params = params || {};
-<<<<<<< HEAD
-
-=======
         log.debug('Call.answer');
->>>>>>> b6dab080
         if (!defAnswered.promise.isPending()) {
             return;
         }
