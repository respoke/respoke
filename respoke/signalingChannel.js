--- conflicted
+++ resolved
@@ -917,10 +917,7 @@
 
         // Only create if this signal is an offer.
         Q.fcall(function makePromise() {
-<<<<<<< HEAD
-=======
             var endpoint;
->>>>>>> 1b1b4828
             /*
              * This will return calls regardless of whether they are associated
              * with a direct connection or not, and it will create a call if no
@@ -933,18 +930,11 @@
                 fromType: signal.fromType,
                 create: (signal.target === 'call' && signal.signalType === 'offer')
             });
-<<<<<<< HEAD
-            return target;
-        }).then(function successHandler(target) {
-            var endpoint;
-            if (!target && signal.target === 'directConnection') {
-=======
             if (target) {
                 return target;
             }
 
             if (signal.target === 'directConnection') {
->>>>>>> 1b1b4828
                 // return a promise
                 endpoint = client.getEndpoint({
                     id: signal.fromEndpoint
