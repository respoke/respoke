/**
 * Copyright (c) 2014, D.C.S. LLC. All Rights Reserved. Licensed Software.
 * @private
 */

var log = require('loglevel');
var Q = require('q');
var respoke = require('./respoke');

/**
 * WebRTC PeerConnection. This class handles all the state and connectivity for Call and DirectConnection.
 * This class cannot be used alone, but is instantiated by and must be given media by either Call, DirectConnection,
 * or the not-yet-implemented ScreenShare.
 * @class respoke.PeerConnection
 * @constructor
 * @augments respoke.EventEmitter
 * @param {object} params
 * @param {string} params.instanceId - client id
 * @param {boolean} [params.receiveOnly] - whether or not we accept media
 * @param {boolean} [params.sendOnly] - whether or not we send media
 * @param {boolean} [params.forceTurn] - If true, delete all 'host' and 'srvflx' candidates and send only 'relay'
 * candidates.
 * @param {respoke.Call} params.call
 * @param {string} params.connectionId - The connection ID of the remoteEndpoint.
 * @param {function} params.signalOffer - Signaling action from SignalingChannel.
 * @param {function} params.signalConnected - Signaling action from SignalingChannel.
 * @param {function} params.signalModify - Signaling action from SignalingChannel.
 * @param {function} params.signalAnswer - Signaling action from SignalingChannel.
 * @param {function} params.signalHangup - Signaling action from SignalingChannel.
 * @param {function} params.signalReport - Signaling action from SignalingChannel.
 * @param {function} params.signalCandidate - Signaling action from SignalingChannel.
 * @param {respoke.Call.onHangup} [params.onHangup] - Callback for the developer to be notified about hangup.
 * @param {respoke.MediaStatsParser.statsHandler} [params.onStats] - Callback for the developer to receive
 * statistics about the call. This is only used if call.getStats() is called and the stats module is loaded.
 * @param {object} [params.callSettings]
 * @param {object} [params.pcOptions]
 * @param {object} [params.offerOptions]
 * @returns {respoke.PeerConnection}
 */

module.exports = function (params) {
    "use strict";
    params = params || {};
    /**
     * @memberof! respoke.PeerConnection
     * @name instanceId
     * @private
     * @type {string}
     */
    var instanceId = params.instanceId;
    var that = respoke.EventEmitter(params);
    delete that.instanceId;
    /**
     * @memberof! respoke.PeerConnection
     * @name className
     * @type {string}
     */
    that.className = 'respoke.PeerConnection';

    /**
     * Whether or not we have sent a signal yet. If we have, this call can't be canceled without sending a signal.
     * @memberof! respoke.PeerConnection
     * @name haveSentOffer
     * @type {respoke.Endpoint}
     */
    var haveSentOffer = false;

    /**
     * Whether or not we will send a 'hangup' signal to the other side during hangup.
     * @memberof! respoke.PeerConnection
     * @name toSendHangup
     * @type {respoke.Endpoint}
     */
    var toSendHangup;

    /**
     * @memberof! respoke.PeerConnection
     * @private
     * @name pc
     * @type RTCPeerConnection
     * @desc The RTCPeerConnection as provided by the browser API. All internal state, networking functionality, and
     * raw data transfer occurs within the PeerConnection.
     */
    var pc = null;
    /**
     * @memberof! respoke.PeerConnection
     * @name defModify
     * @private
     * @type {Promise}
     * @desc Used in the state machine to trigger methods or functions whose execution depends on the reception,
     * handling, or sending of some information.
     */
    var defModify;
    /**
     * @memberof! respoke.PeerConnection
     * @name previewLocalMedia
     * @private
     * @type {respoke.Call.previewLocalMedia}
     * @desc A callback provided by the developer that we'll call after receiving local media and before
     * approve() is called.
     */
    var previewLocalMedia = typeof params.previewLocalMedia === 'function' ?
        params.previewLocalMedia : undefined;
    /**
     * @memberof! respoke.PeerConnection
     * @name sendOnly
     * @private
     * @type {boolean}
     * @desc A flag indicating we will send media but not receive it.
     */
    var sendOnly = typeof params.sendOnly === 'boolean' ? params.sendOnly : false;
    /**
     * @memberof! respoke.PeerConnection
     * @name receiveOnly
     * @private
     * @type {boolean}
     * @desc A flag indicating we will receive media but will not send it.
     */
    var receiveOnly = typeof params.receiveOnly === 'boolean' ? params.receiveOnly : false;
    /**
     * @memberof! respoke.PeerConnection
     * @name forceTurn
     * @private
     * @type {boolean}
     * @desc A flag indicating we will not permit data to flow peer-to-peer.
     */
    var forceTurn = typeof params.forceTurn === 'boolean' ? params.forceTurn : false;
    /**
     * @memberof! respoke.PeerConnection
     * @name candidateSendingQueue
     * @private
     * @type {array}
     * @desc An array to save candidates between offer and answer so that both parties can process them simultaneously.
     */
    var candidateSendingQueue = [];
    /**
     * @memberof! respoke.PeerConnection
     * @name candidateReceivingQueue
     * @private
     * @type {array}
     * @desc An array to save candidates between offer and answer so that both parties can process them simultaneously.
     */
    var candidateReceivingQueue = [];
    /**
     * @memberof! respoke.PeerConnection
     * @name client
     * @private
     * @type {respoke.Client}
     */
    var client = respoke.getClient(instanceId);
    /**
     * @memberof! respoke.PeerConnection
     * @name callSettings
     * @private
     * @type {object}
     * @desc A container for constraints and servers.
     */
    var callSettings = params.callSettings || {};
    /**
     * @memberof! respoke.PeerConnection
     * @name signalOffer
     * @private
     * @type {function}
     * @desc A signaling function constructed by the signaling channel.
     */
    var signalOffer = params.signalOffer;
    /**
     * @memberof! respoke.PeerConnection
     * @name signalConnected
     * @private
     * @type {function}
     * @desc A signaling function constructed by the signaling channel.
     */
    var signalConnected = params.signalConnected;
    /**
     * @memberof! respoke.PeerConnection
     * @name signalModify
     * @private
     * @type {function}
     * @desc A signaling function constructed by the signaling channel.
     */
    var signalModify = params.signalModify;
    /**
     * @memberof! respoke.PeerConnection
     * @name signalAnswer
     * @private
     * @type {function}
     * @desc A signaling function constructed by the signaling channel.
     */
    var signalAnswer = params.signalAnswer;
    /**
     * @memberof! respoke.PeerConnection
     * @name signalHangup
     * @private
     * @type {function}
     * @desc A signaling function constructed by the signaling channel.
     */
    var signalHangup = (function () {
        var called = false;
        var sendSignal = params.signalHangup;
        return function (params) {
            if (called === false) {
                sendSignal(params);
                called = true;
            }
        };
    })();
    /**
     * @memberof! respoke.PeerConnection
     * @name signalReport
     * @private
     * @type {function}
     * @desc A signaling function constructed by the signaling channel.
     */
    var signalReport = params.signalReport;
    /**
     * @memberof! respoke.PeerConnection
     * @name signalCandidateOrig
     * @private
     * @type {function}
     * @desc A temporary function saved from params in order to construct the candidate signaling function.
     */
    var signalCandidateOrig = params.signalCandidate;
    /**
     * @memberof! respoke.PeerConnection
     * @name signalCandidate
     * @private
     * @type {function}
     * @desc A signaling function constructed from the one passed to us by the signaling channel with additions
     * to facilitate candidate logging.
     */
    function signalCandidate(params) {
        params.iceCandidates = [params.candidate];
        signalCandidateOrig(params);
        that.report.candidatesSent.push({candidate: params.candidate});
    }

    /**
     * @memberof! respoke.PeerConnection
     * @name offerOptions
     * @private
     * @type {object}
     */
    var offerOptions = params.offerOptions || null;
    /**
     * @memberof! respoke.PeerConnection
     * @name pcOptions
     * @private
     * @type {object}
     */
    var pcOptions = params.pcOptions || {
        optional: [
            { DtlsSrtpKeyAgreement: true },
            { RtpDataChannels: false }
        ]
    };

    /**
     * @memberof! respoke.PeerConnection
     * @name report
     * @type {object}
     */
    that.report = {
        callStarted: 0,
        callStopped: 0,
        callerendpoint: that.call.caller ? client.name : that.call.remoteEndpoint.id,
        callerconnection: that.call.caller ? client.id : that.call.connectionId,
        calleeendpoint: that.call.caller ? that.call.remoteEndpoint.id : client.id,
        calleeconnection: that.call.caller ? that.call.connectionId : client.connectionId,
        sessionId: that.call.id,
        lastSDPString: '',
        sdpsSent: [],
        sdpsReceived: [],
        candidatesSent: [],
        candidatesReceived: [],
        stats: [],
        userAgent: navigator.userAgent,
        os: navigator.platform
    };

    /**
     * Start the process of network and media negotiation. Called after local video approved.
     * @memberof! respoke.PeerConnection
     * @method respoke.PeerConnection.initOffer
     * @fires respoke.PeerConnection#initOffer
     */
    that.initOffer = function () {
        if (!pc) {
            return;
        }

        log.info('creating offer', offerOptions);
        pc.createOffer(saveOfferAndSend, function errorHandler(p) {
            log.error('createOffer failed');
        }, offerOptions);
    };

    /**
     * Process a remote offer if we are not the caller.
     * @memberof! respoke.PeerConnection
     * @method respoke.PeerConnection.processOffer
     * @param {RTCSessionDescriptor}
     * @returns {Promise}
     */
    that.processOffer = function (oOffer) {
        log.debug('processOffer', oOffer);
        if (that.state.caller) {
            log.warn('Got offer in precall state.');
            that.report.callStoppedReason = 'Got offer in precall state';
            signalHangup({
                call: that.call
            });
            return;
        }

        if (!pc) {
            return;
        }

        that.report.sdpsReceived.push(oOffer);
        that.report.lastSDPString = oOffer.sdp;

        //set flags for audio / video being offered
        that.call.hasAudio = respoke.sdpHasAudio(oOffer.sdp);
        that.call.hasVideo = respoke.sdpHasVideo(oOffer.sdp);
        that.call.hasDataChannel = respoke.sdpHasDataChannel(oOffer.sdp);

        try {
            pc.setRemoteDescription(new RTCSessionDescription(oOffer),
                function successHandler() {
                    if (!pc) {
                        return;
                    }

                    log.debug('set remote desc of offer succeeded');
                    pc.createAnswer(function successHandler(oSession) {
                        saveAnswerAndSend(oSession);
                    }, function errorHandler(err) {
                        err = new Error("Error creating SDP answer." + err.message);
                        that.report.callStoppedReason = err.message;
                        /**
                         * This event is fired on errors that occur during call setup or media negotiation.
                         * @event respoke.Call#error
                         * @type {respoke.Event}
                         * @property {string} reason - A human readable description about the error.
                         * @property {respoke.Call} target
                         * @property {string} name - the event name.
                         */
                        that.call.fire('error', {
                            message: err.message
                        });
                        log.error('set remote desc of answer failed', evt.signal.sessionDescription);
                        that.report.callStoppedReason = 'setRemoteDescription failed at answer.';
                        that.close();
                    });
                }, function errorHandler(err) {
                    err = new Error('Error calling setRemoteDescription on offer I received.' + err.message);
                    that.report.callStoppedReason = err.message;
                    /**
                     * This event is fired on errors that occur during call setup or media negotiation.
                     * @event respoke.Call#error
                     * @type {respoke.Event}
                     * @property {string} reason - A human readable description about the error.
                     * @property {respoke.Call} target
                     * @property {string} name - the event name.
                     */
                    that.call.fire('error', {
                        message: err.message
                    });
                }
            );
        } catch (err) {
            var newErr = new Error("Exception calling setRemoteDescription on offer I received." + err.message);
            that.report.callStoppedReason = newErr.message;
            /**
             * This event is fired on errors that occur during call setup or media negotiation.
             * @event respoke.Call#error
             * @type {respoke.Event}
             * @property {string} reason - A human readable description about the error.
             * @property {respoke.Call} target
             * @property {string} name - the event name.
             */
            that.call.fire('error', {
                message: newErr.message
            });
        }
    };

    /**
     * Return media stats. Since we have to wait for both the answer and offer to be available before starting
     * statistics, we'll return a promise for the stats object.
     * @memberof! respoke.PeerConnection
     * @method respoke.PeerConnection.getStats
     * @returns {Promise<{respoke.MediaStatsParser}>|undefined}
     * @param {object} params
     * @param {number} [params.interval=5000] - How often in milliseconds to fetch statistics.
     * @param {respoke.MediaStatsParser.statsHandler} [params.onSuccess] - Success handler for this
     * invocation of this method only.
     * @param {respoke.Client.errorHandler} [params.onError] - Error handler for this invocation of this
     * method only.
     * @fires respoke.PeerConnection#stats
     */
    function getStats(params) {
        var deferred = Q.defer();
        var retVal = respoke.handlePromise(deferred.promise, params.onSuccess, params.onError);

        if (!respoke.MediaStats) {
            deferred.reject(new Error("Statistics module is not loaded."));
            return retVal;
        }

        function onConnect() {
            var stats = respoke.MediaStatsParser({
                peerConnection: pc,
                interval: params.interval,
                onStats: function statsHandler(stats) {
                    /**
                     * @event respoke.PeerConnection#stats
                     * @type {respoke.Event}
                     * @property {object} stats - an object with stats in it.
                     * @property {string} name - the event name.
                     * @property {respoke.PeerConnection}
                     */
                    that.fire('stats', {
                        stats: stats
                    });
                    that.report.stats.push(stats);
                }
            });
            that.listen('close', function closeHandler(evt) {
                stats.stopStats();
            }, true);
            deferred.resolve();
        }

        if (!pc) {
            that.once('stream-received', onConnect);
        } else {
            onConnect();
        }

        return retVal;
    }

    if (respoke.MediaStats) {
        that.getStats = getStats;
    }

    /**
     * Create the RTCPeerConnection and add handlers. Process any offer we have already received.
     * @memberof! respoke.PeerConnection
     * @method respoke.PeerConnection.init
     * @param {object} params
     * @param {object} params.constraints
     * @param {array} params.servers
     * @param {boolean} params.disableTurn
     */
    that.init = function init(params) {
        params = params || {};
        callSettings.servers = params.servers || callSettings.servers;
        callSettings.disableTurn = params.disableTurn || callSettings.disableTurn;

        log.debug('PC.init');

        if (pc) {
            return;
        }

        that.report.callStarted = new Date().getTime();
        window.pc = pc = new RTCPeerConnection(callSettings.servers, pcOptions);
        pc.onicecandidate = onIceCandidate;
        pc.onnegotiationneeded = onNegotiationNeeded;
        pc.onaddstream = function onaddstream(evt) {
            /**
             * @event respoke.PeerConnection#connect
             * @type {respoke.Event}
             * @property {string} name - the event name.
             * @property {respoke.PeerConnection}
             */
            that.fire('connect', {
                stream: evt.stream
            });
        };
        pc.onremovestream = function onremovestream(evt) {
            /**
             * @event respoke.PeerConnection#remote-stream-removed
             * @type {respoke.Event}
             * @property {string} name - the event name.
             * @property {respoke.PeerConnection}
             */
            that.fire('remote-stream-removed', {
                stream: evt.stream
            });
        };
        pc.ondatachannel = function ondatachannel(evt) {
            /**
             * CAUTION: This event is only called for the callee because RTCPeerConnection#ondatachannel
             * is only called for the callee.
             * @event respoke.PeerConnection#direct-connection
             * @type {respoke.Event}
             * @property {string} name - the event name.
             * @property {respoke.PeerConnection}
             */
            that.fire('direct-connection', {
                channel: evt.channel
            });
        };
    };

    /**
     * Return an array of remote media streams.
     * @muremberof! respoke.PeerConnection
     * @method respoke.PeerConnection.getRemoteStreams
     */
    that.getRemoteStreams = function () {
        if (!pc) {
            return [];
        }
        return pc.getRemoteStreams.apply(pc, Array.prototype.slice.call(arguments));
    };

    /**
     * Return an array of local media streams.
     * @memberof! respoke.PeerConnection
     * @method respoke.PeerConnection.getLocalStreams
     */
    that.getLocalStreams = function () {
        if (!pc) {
            return [];
        }
        return pc.getLocalStreams.apply(pc, Array.prototype.slice.call(arguments));
    };

    /**
     * Create a data channel.
     * @memberof! respoke.PeerConnection
     * @method respoke.PeerConnection.createDataChannel
     */
    that.createDataChannel = function () {
        if (!pc) {
            return;
        }
        return pc.createDataChannel.apply(pc, Array.prototype.slice.call(arguments));
    };

    /**
     * @memberof! respoke.PeerConnection
     * @method respoke.PeerConnection.addStream
     * Expose addStream.
     * @param {RTCMediaStream}
     */
    that.addStream = function (stream) {
        if (!pc) {
            /**
             * This event is fired on errors that occur during call setup or media negotiation.
             * @event respoke.Call#error
             * @type {respoke.Event}
             * @property {string} reason - A human readable description about the error.
             * @property {respoke.Call} target
             * @property {string} name - the event name.
             */
            that.call.fire('error', {
                message: "Got local stream in a precall state."
            });
            return;
        }
        pc.addStream(stream);
    };

    /**
     * Process a local ICE Candidate
     * @memberof! respoke.PeerConnection
     * @method respoke.PeerConnection.onIceCandidate
     * @private
     * @param {RTCIceCandidate}
     */
    function onIceCandidate(oCan) {
        var candidate = oCan.candidate; // {candidate: ..., sdpMLineIndex: ... }
        if (!candidate || !candidate.candidate) {
            return;
        }

        if (forceTurn === true && candidate.candidate.indexOf("typ relay") === -1) {
            log.debug("Dropping candidate because forceTurn is on.");
            return;
        }

        signalCandidate({
            candidate: candidate,
            call: that.call
        });
    }

    /**
     * Handle renegotiation
     * @memberof! respoke.PeerConnection
     * @method respoke.PeerConnection.onNegotiationNeeded
     * @private
     */
    function onNegotiationNeeded() {
        log.warn("Negotiation needed.");
    }

    /**
     * Process any ICE candidates that we received either from the browser or the other side while
     * we were trying to set up our RTCPeerConnection to handle them.
     * @memberof! respoke.PeerConnection
     * @method respoke.PeerConnection.processQueues
     * @private
     */
    function processQueues() {
        /* We only need to queue (and thus process queues) if
         * we are the caller. The person receiving the call
         * never has a valid PeerConnection at a time when we don't
         * have one. */
        var can = null;
        for (var i = 0; i < candidateSendingQueue.length; i += 1) {
            signalCandidate({
                candidate: candidateSendingQueue[i],
                call: that.call
            });
        }
        candidateSendingQueue = [];
        for (var i = 0; i < candidateReceivingQueue.length; i += 1) {
            that.addRemoteCandidate({
                candidate: candidateReceivingQueue[i],
                processingQueue: true
            });
        }
        candidateReceivingQueue = [];
    }

    /**
     * Save an SDP we've gotten from the browser which will be an offer and send it to the other
     * side.
     * @memberof! respoke.PeerConnection
     * @method respoke.PeerConnection.saveOfferAndSend
     * @param {RTCSessionDescription}
     * @private
     */
    function saveOfferAndSend(oSession) {
        oSession.type = 'offer';
        if (!pc) {
            return;
        }
        log.debug('setting and sending offer', oSession);
        that.report.sdpsSent.push(oSession);
        pc.setLocalDescription(oSession, function successHandler(p) {
            oSession.type = 'offer';
            signalOffer({
                call: that.call,
                sessionDescription: oSession
            });
            haveSentOffer = true;
        }, function errorHandler(p) {
            var err = new Error('Error calling setLocalDescription on offer I created.');
            /**
             * This event is fired on errors that occur during call setup or media negotiation.
             * @event respoke.Call#error
             * @type {respoke.Event}
             * @property {string} reason - A human readable description about the error.
             * @property {respoke.Call} target
             * @property {string} name - the event name.
             */
            that.call.fire('error', {
                message: err.message
            });
        });
    }

    /**
     * Save our SDP we've gotten from the browser which will be an answer and send it to the
     * other side.
     * @memberof! respoke.PeerConnection
     * @method respoke.PeerConnection.saveAnswerAndSend
     * @param {RTCSessionDescription}
     * @private
     */
    function saveAnswerAndSend(oSession) {
        oSession.type = 'answer';
        log.debug('setting and sending answer', oSession);
        that.report.sdpsSent.push(oSession);
        if (!that.state.caller) {
            that.report.callerconnection = that.call.connectionId;
        }
        if (!pc) {
            return;
        }
        pc.setLocalDescription(oSession, function successHandler(p) {
            oSession.type = 'answer';
            signalAnswer({
                sessionDescription: oSession,
                call: that.call
            });
        }, function errorHandler(p) {
            var err = new Error('Error calling setLocalDescription on answer I created.');
            /**
             * This event is fired on errors that occur during call setup or media negotiation.
             * @event respoke.Call#error
             * @type {respoke.Event}
             * @property {string} reason - A human readable description about the error.
             * @property {respoke.Call} target
             * @property {string} name - the event name.
             */
            that.call.fire('error', {
                message: err.message
            });
        });
    }

    /**
     * Tear down the call, release user media.  Send a hangup signal to the remote party if
     * signal is not false and we have not received a hangup signal from the remote party.
     * @memberof! respoke.PeerConnection
     * @method respoke.PeerConnection.close
     * @fires respoke.PeerConnection#destoy
     * @param {object} param
     * @param {boolean} [param.signal] - Optional flag to indicate whether to send or suppress sending
     * a hangup signal to the remote side. This is set to false by the library if we're responding to a
     * hangup signal.
     * @fires respoke.PeerConnection#close
     */
    that.close = function (params) {
        params = params || {};
<<<<<<< HEAD
=======
        if (!pc || toSendHangup !== undefined) {
            log.debug("PeerConnection.close got called twice.");
            return;
        }
>>>>>>> b0b6a201
        toSendHangup = true;

        if (that.state.caller === true) {
            if (!haveSentOffer) {
                // Never send hangup if we are the caller but we haven't sent any other signal yet.
                toSendHangup = false;
            }
        }

        toSendHangup = (typeof params.signal === 'boolean' ? params.signal : toSendHangup);
        if (toSendHangup) {
            log.info('sending hangup');
            signalHangup({
                call: that.call
            });
        }

        that.report.callStopped = new Date().getTime();

        /**
         * @event respoke.PeerConnection#close
         * @type {respoke.Event}
         * @property {boolean} sentSignal - Whether or not we sent a 'hangup' signal to the other party.
         * @property {string} name - the event name.
         * @property {respoke.PeerConnection}
         */
        that.fire('close', {
            sentSignal: toSendHangup
        });
        that.ignore();

        if (pc && that.report) {
            pc.close();
            pc = null;
            signalReport({
                report: that.report
            });
            that.report = null;
        }

    };
    that.close = respoke.once(that.close);

    /**
     * Indicate whether a call is being setup or is in progress.
     * @memberof! respoke.PeerConnection
     * @method respoke.PeerConnection.isActive
     * @returns {boolean}
     */
    that.isActive = function () {
        return !!(pc && ['completed', 'connected', 'new', 'checking'].indexOf(pc.iceConnectionState) > -1);
    };

    /**
     * Save the answer and tell the browser about it.
     * @memberof! respoke.PeerConnection
     * @method respoke.PeerConnection.listenAnswer
     * @param {object} evt
     * @param {object} evt.signal - The signal, including the remote SDP and the connectionId of the endpoint who
     * answered the call.
     * @private
     */
    function listenAnswer(evt) {
        if (!pc) {
            return;
        }
        log.debug('got answer', evt.signal);

        that.report.sdpsReceived.push(evt.signal.sessionDescription);
        that.report.lastSDPString = evt.signal.sessionDescription.sdp;
        //set flags for audio / video for answer
        that.call.hasAudio = respoke.sdpHasAudio(evt.signal.sessionDescription.sdp);
        that.call.hasVideo = respoke.sdpHasVideo(evt.signal.sessionDescription.sdp);
        that.call.hasDataChannel = respoke.sdpHasDataChannel(evt.signal.sessionDescription.sdp);
        if (that.state.caller) {
            that.report.calleeconnection = evt.signal.fromConnection;
        }
        that.call.connectionId = evt.signal.fromConnection;
        signalConnected({
            call: that.call
        });

        pc.setRemoteDescription(
            new RTCSessionDescription(evt.signal.sessionDescription),
            function successHandler() {
                that.state.dispatch('receiveAnswer');
                processQueues();
            }, function errorHandler(p) {
                var newErr = new Error("Exception calling setRemoteDescription on answer I received.");
                that.report.callStoppedReason = newErr.message;
                /**
                 * This event is fired on errors that occur during call setup or media negotiation.
                 * @event respoke.Call#error
                 * @type {respoke.Event}
                 * @property {string} reason - A human readable description about the error.
                 * @property {respoke.Call} target
                 * @property {string} name - the event name.
                 */
                that.call.fire('error', {
                    message: newErr.message
                });
                log.error('set remote desc of answer failed', evt.signal.sessionDescription);
                that.report.callStoppedReason = 'setRemoteDescription failed at answer.';
                that.close();
            }
        );
    }

    /**
     * Figure out who won the call. This necessary to prevent two connections of the same endpoint from thinking
     * they are both on the same call.
     * @memberof! respoke.PeerConnection
     * @method respoke.PeerConnection.listenConnected
     * @private
     */
    function listenConnected(evt) {
        if (evt.signal.connectionId !== client.connectionId) {
            log.debug("Hanging up because I didn't win the call.", evt.signal, client);
            that.call.hangup({signal: false});
        }
    }

    /**
     * Send the initiate signal to start the modify process. This method is only called by the caller of the
     * renegotiation.
     * @memberof! respoke.PeerConnection
     * @method respoke.PeerConnection.startModify
     * @param {object} params
     * @param {object} [params.constraints] - Indicate this is a request for media and what type of media.
     * @param {boolean} [params.directConnection] - Indicate this is a request for a direct connection.
     */
    that.startModify = function (params) {
        defModify = Q.defer();
        signalModify({
            action: 'initiate',
            call: that.call,
            constraints: params.constraints,
            directConnection: params.directConnection
        });
    };

    /**
     * Indicate a desire from the other side to renegotiate media.
     * @memberof! respoke.PeerConnection
     * @method respoke.PeerConnection.listenModify
     * @param {object} evt
     * @param {object} evt.signal
     * @private
     */
    function listenModify(evt) {
        var err;
        log.debug('PC.listenModify', evt.signal);

        if (evt.signal.action === 'accept') {
            if (defModify.promise.isPending()) {
                defModify.resolve();
                /**
                 * @event respoke.PeerConnection#modify-accept
                 * @type {respoke.Event}
                 * @property {string} name - the event name.
                 * @property {respoke.PeerConnection}
                 */
                that.fire('modify-accept', {signal: evt.signal});
            }
            return;
        } else if (evt.signal.action === 'reject') {
            if (defModify.promise.isPending()) {
                err = new Error("Remote party cannot negotiate.");
                log.debug(err.message);
                defModify.reject(err);
                /**
                 * @event respoke.PeerConnection#modify-reject
                 * @type {respoke.Event}
                 * @property {Error} err
                 * @property {string} name - the event name.
                 * @property {respoke.PeerConnection}
                 */
                that.fire('modify-reject', {err: err});
            }
            return;
        }

        // This code only gets executed if signal.action === 'initiate'
        if (defModify && defModify.promise.isPending()) {
            // TODO compare signal request ID and accept if we have the higher request ID,
            // reject if we have the lower request ID.
            err = new Error("Got modify in a negotiating state.");
            log.debug(err.message);
            defModify.reject(err);
            /**
             * @event respoke.PeerConnection#modify-reject
             * @type {respoke.Event}
             * @property {Error} err
             * @property {string} name - the event name.
             * @property {respoke.PeerConnection}
             */
            that.fire('modify-reject', {err: err});
            signalModify({
                action: 'reject',
                call: that.call
            });
            return;
        }

        defModify = Q.defer();

        if (!haveSentOffer || that.state.isState('idle')) {
            err = new Error("Got modify in a precall state.");
            /**
             * @event respoke.PeerConnection#modify-reject
             * @type {respoke.Event}
             * @property {Error} err
             * @property {string} name - the event name.
             * @property {respoke.PeerConnection}
             */
            that.fire('modify-reject', {err: err});
            signalModify({
                action: 'reject',
                call: that.call
            });
            defModify.reject(err);
            return;
        }

       /**
         * @event respoke.PeerConnection#modify-accept
         * @type {respoke.Event}
         * @property {object} signal
         * @property {string} name - the event name.
         * @property {respoke.PeerConnection}
         */
        that.fire('modify-accept', {signal: evt.signal});
        signalModify({
            action: 'accept',
            call: that.call
        });
        defModify.resolve();
    }

    /**
     * Save the candidate. If we initiated the call, place the candidate into the queue so
     * we can process them after we receive the answer.
     * @memberof! respoke.PeerConnection
     * @method respoke.PeerConnection.addRemoteCandidate
     * @param {object} params
     * @param {RTCIceCandidate} params.candidate
     */
    that.addRemoteCandidate = function (params) {
        params = params || {};

        if (!params.candidate || !params.candidate.hasOwnProperty('sdpMLineIndex')) {
            log.warn("addRemoteCandidate got wrong format!", params);
            return;
        }
<<<<<<< HEAD
        if (!pc || that.state.caller && !that.state.receivedAnswer) {
=======

        if ((!pc || that.call.caller && defSDPAnswer.promise.isPending()) && !params.processingQueue) {
>>>>>>> b0b6a201
            candidateReceivingQueue.push(params.candidate);
            log.debug('Queueing a candidate.');
            return;
        }

        if (defSDPOffer.promise.isFulfilled()) {
            try {
                pc.addIceCandidate(new RTCIceCandidate(params.candidate));
                log.debug('Got a remote candidate.', params.candidate);
                that.report.candidatesReceived.push(params.candidate);
            } catch (e) {
                log.error("Couldn't add ICE candidate: " + e.message, params.candidate);
                return;
            }
        } else {
            if (!params.processingQueue) {
                candidateReceivingQueue.push(params.candidate);
                log.debug('Queueing a candidate.');
            }
            return;
        }
    };

    that.call.listen('signal-answer', listenAnswer, true);
    that.call.listen('signal-connected', listenConnected, true);
    that.call.listen('signal-modify', listenModify, true);

    return that;
}; // End respoke.PeerConnection<|MERGE_RESOLUTION|>--- conflicted
+++ resolved
@@ -722,13 +722,6 @@
      */
     that.close = function (params) {
         params = params || {};
-<<<<<<< HEAD
-=======
-        if (!pc || toSendHangup !== undefined) {
-            log.debug("PeerConnection.close got called twice.");
-            return;
-        }
->>>>>>> b0b6a201
         toSendHangup = true;
 
         if (that.state.caller === true) {
@@ -983,12 +976,7 @@
             log.warn("addRemoteCandidate got wrong format!", params);
             return;
         }
-<<<<<<< HEAD
-        if (!pc || that.state.caller && !that.state.receivedAnswer) {
-=======
-
-        if ((!pc || that.call.caller && defSDPAnswer.promise.isPending()) && !params.processingQueue) {
->>>>>>> b0b6a201
+        if ((!pc || that.state.caller && !that.state.receivedAnswer) && !params.processingQueue) {
             candidateReceivingQueue.push(params.candidate);
             log.debug('Queueing a candidate.');
             return;
