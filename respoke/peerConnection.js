/**
 * Copyright (c) 2014, D.C.S. LLC. All Rights Reserved. Licensed Software.
 * @private
 */

var log = require('loglevel');
var Q = require('q');
var respoke = require('./respoke');

/**
 * WebRTC PeerConnection. This class handles all the state and connectivity for Call and DirectConnection.
 * This class cannot be used alone, but is instantiated by and must be given media by either Call, DirectConnection,
 * or the not-yet-implemented ScreenShare.
 * @class respoke.PeerConnection
 * @constructor
 * @augments respoke.EventEmitter
 * @param {object} params
 * @param {string} params.instanceId - client id
 * @param {boolean} [params.receiveOnly] - whether or not we accept media
 * @param {boolean} [params.sendOnly] - whether or not we send media
 * @param {boolean} [params.forceTurn] - If true, delete all 'host' and 'srvflx' candidates and send only 'relay'
 * candidates.
 * @param {respoke.Call} params.call
 * @param {string} params.connectionId - The connection ID of the remoteEndpoint.
 * @param {function} params.signalOffer - Signaling action from SignalingChannel.
 * @param {function} params.signalConnected - Signaling action from SignalingChannel.
 * @param {function} params.signalModify - Signaling action from SignalingChannel.
 * @param {function} params.signalAnswer - Signaling action from SignalingChannel.
 * @param {function} params.signalHangup - Signaling action from SignalingChannel.
 * @param {function} params.signalReport - Signaling action from SignalingChannel.
 * @param {function} params.signalCandidate - Signaling action from SignalingChannel.
 * @param {respoke.Call.onHangup} [params.onHangup] - Callback for the developer to be notified about hangup.
 * @param {respoke.MediaStatsParser.statsHandler} [params.onStats] - Callback for the developer to receive
 * statistics about the call. This is only used if call.getStats() is called and the stats module is loaded.
 * @param {object} [params.callSettings]
 * @param {object} [params.pcOptions]
 * @param {object} [params.offerOptions]
 * @returns {respoke.PeerConnection}
 */

module.exports = function (params) {
    "use strict";
    params = params || {};
    /**
     * @memberof! respoke.PeerConnection
     * @name instanceId
     * @private
     * @type {string}
     */
    var instanceId = params.instanceId;
    var that = respoke.EventEmitter(params);
    delete that.instanceId;
    /**
     * @memberof! respoke.PeerConnection
     * @name className
     * @type {string}
     */
    that.className = 'respoke.PeerConnection';

    /**
     * Whether or not we have sent a signal yet. If we have, this call can't be canceled without sending a signal.
     * @memberof! respoke.PeerConnection
     * @name haveSentOffer
     * @type {respoke.Endpoint}
     */
    var haveSentOffer = false;

    /**
     * Whether or not we will send a 'hangup' signal to the other side during hangup.
     * @memberof! respoke.PeerConnection
     * @name toSendHangup
     * @type {respoke.Endpoint}
     */
    var toSendHangup;

    /**
     * @memberof! respoke.PeerConnection
     * @private
     * @name pc
     * @type RTCPeerConnection
     * @desc The RTCPeerConnection as provided by the browser API. All internal state, networking functionality, and
     * raw data transfer occurs within the PeerConnection.
     */
    var pc = null;
    /**
     * @memberof! respoke.PeerConnection
     * @name defModify
     * @private
     * @type {Promise}
     * @desc Used in the state machine to trigger methods or functions whose execution depends on the reception,
     * handling, or sending of some information.
     */
    var defModify;
    /**
     * @memberof! respoke.PeerConnection
     * @name previewLocalMedia
     * @private
     * @type {respoke.Call.previewLocalMedia}
     * @desc A callback provided by the developer that we'll call after receiving local media and before
     * approve() is called.
     */
    var previewLocalMedia = typeof params.previewLocalMedia === 'function' ?
        params.previewLocalMedia : undefined;
    /**
     * @memberof! respoke.PeerConnection
     * @name sendOnly
     * @private
     * @type {boolean}
     * @desc A flag indicating we will send media but not receive it.
     */
    var sendOnly = typeof params.sendOnly === 'boolean' ? params.sendOnly : false;
    /**
     * @memberof! respoke.PeerConnection
     * @name receiveOnly
     * @private
     * @type {boolean}
     * @desc A flag indicating we will receive media but will not send it.
     */
    var receiveOnly = typeof params.receiveOnly === 'boolean' ? params.receiveOnly : false;
    /**
     * @memberof! respoke.PeerConnection
     * @name forceTurn
     * @private
     * @type {boolean}
     * @desc A flag indicating we will not permit data to flow peer-to-peer.
     */
    var forceTurn = typeof params.forceTurn === 'boolean' ? params.forceTurn : false;
    /**
     * @memberof! respoke.PeerConnection
     * @name candidateSendingQueue
     * @private
     * @type {array}
     * @desc An array to save candidates between offer and answer so that both parties can process them simultaneously.
     */
    var candidateSendingQueue = [];
    /**
     * @memberof! respoke.PeerConnection
     * @name candidateReceivingQueue
     * @private
     * @type {array}
     * @desc An array to save candidates between offer and answer so that both parties can process them simultaneously.
     */
    var candidateReceivingQueue = [];
    /**
     * @memberof! respoke.PeerConnection
     * @name client
     * @private
     * @type {respoke.Client}
     */
    var client = respoke.getClient(instanceId);
    /**
     * @memberof! respoke.PeerConnection
     * @name callSettings
     * @private
     * @type {object}
     * @desc A container for constraints and servers.
     */
    var callSettings = params.callSettings || {};
    /**
     * @memberof! respoke.PeerConnection
     * @name signalOffer
     * @private
     * @type {function}
     * @desc A signaling function constructed by the signaling channel.
     */
    var signalOffer = params.signalOffer;
    /**
     * @memberof! respoke.PeerConnection
     * @name signalConnected
     * @private
     * @type {function}
     * @desc A signaling function constructed by the signaling channel.
     */
    var signalConnected = params.signalConnected;
    /**
     * @memberof! respoke.PeerConnection
     * @name signalModify
     * @private
     * @type {function}
     * @desc A signaling function constructed by the signaling channel.
     */
    var signalModify = params.signalModify;
    /**
     * @memberof! respoke.PeerConnection
     * @name signalAnswer
     * @private
     * @type {function}
     * @desc A signaling function constructed by the signaling channel.
     */
    var signalAnswer = params.signalAnswer;
    /**
     * @memberof! respoke.PeerConnection
     * @name signalHangup
     * @private
     * @type {function}
     * @desc A signaling function constructed by the signaling channel.
     */
    var signalHangup = (function () {
        var called = false;
        var sendSignal = params.signalHangup;
        return function (params) {
            if (called === false) {
                sendSignal(params);
                called = true;
            }
        };
    })();
    /**
     * @memberof! respoke.PeerConnection
     * @name signalReport
     * @private
     * @type {function}
     * @desc A signaling function constructed by the signaling channel.
     */
    var signalReport = params.signalReport;
    /**
     * @memberof! respoke.PeerConnection
     * @name signalCandidateOrig
     * @private
     * @type {function}
     * @desc A temporary function saved from params in order to construct the candidate signaling function.
     */
    var signalCandidateOrig = params.signalCandidate;
    /**
     * @memberof! respoke.PeerConnection
     * @name signalCandidate
     * @private
     * @type {function}
     * @desc A signaling function constructed from the one passed to us by the signaling channel with additions
     * to facilitate candidate logging.
     */
    function signalCandidate(params) {
        params.iceCandidates = [params.candidate];
        signalCandidateOrig(params);
        that.report.candidatesSent.push({candidate: params.candidate});
    }

    /**
     * @memberof! respoke.PeerConnection
     * @name offerOptions
     * @private
     * @type {object}
     */
    var offerOptions = params.offerOptions || null;
    /**
     * @memberof! respoke.PeerConnection
     * @name pcOptions
     * @private
     * @type {object}
     */
    var pcOptions = params.pcOptions || {
        optional: [
            { DtlsSrtpKeyAgreement: true },
            { RtpDataChannels: false }
        ]
    };

    /**
     * @memberof! respoke.PeerConnection
     * @name report
     * @type {object}
     */
    that.report = {
        callStarted: 0,
        callStopped: 0,
        callerendpoint: that.call.caller ? client.name : that.call.remoteEndpoint.id,
        callerconnection: that.call.caller ? client.id : that.call.connectionId,
        calleeendpoint: that.call.caller ? that.call.remoteEndpoint.id : client.id,
        calleeconnection: that.call.caller ? that.call.connectionId : client.connectionId,
        sessionId: that.call.id,
        lastSDPString: '',
        sdpsSent: [],
        sdpsReceived: [],
        candidatesSent: [],
        candidatesReceived: [],
        stats: [],
        userAgent: navigator.userAgent,
        os: navigator.platform
    };

    /**
     * Start the process of network and media negotiation. Called after local video approved.
     * @memberof! respoke.PeerConnection
     * @method respoke.PeerConnection.initOffer
     * @fires respoke.PeerConnection#initOffer
     */
    that.initOffer = function () {
        if (!pc) {
            return;
        }

        log.info('creating offer', offerOptions);
        pc.createOffer(saveOfferAndSend, function errorHandler(p) {
            log.error('createOffer failed');
        }, offerOptions);
    };

    /**
     * Process a remote offer if we are not the caller.
     * @memberof! respoke.PeerConnection
     * @method respoke.PeerConnection.processOffer
     * @param {RTCSessionDescriptor}
     * @returns {Promise}
     */
    that.processOffer = function (oOffer) {
        log.debug('processOffer', oOffer);
        if (that.state.caller) {
            log.warn('Got offer in precall state.');
            that.report.callStoppedReason = 'Got offer in precall state';
            signalHangup({
                call: that.call
            });
            return;
        }

        if (!pc) {
            return;
        }

        that.report.sdpsReceived.push(oOffer);
        that.report.lastSDPString = oOffer.sdp;

        //set flags for audio / video being offered
        that.call.hasAudio = respoke.sdpHasAudio(oOffer.sdp);
        that.call.hasVideo = respoke.sdpHasVideo(oOffer.sdp);
        that.call.hasDataChannel = respoke.sdpHasDataChannel(oOffer.sdp);

        try {
            pc.setRemoteDescription(new RTCSessionDescription(oOffer),
                function successHandler() {
                    if (!pc) {
                        return;
                    }

                    log.debug('set remote desc of offer succeeded');
                    pc.createAnswer(function successHandler(oSession) {
                        saveAnswerAndSend(oSession);
                    }, function errorHandler(err) {
                        err = new Error("Error creating SDP answer." + err.message);
                        that.report.callStoppedReason = err.message;
                        /**
                         * This event is fired on errors that occur during call setup or media negotiation.
                         * @event respoke.Call#error
                         * @type {respoke.Event}
                         * @property {string} reason - A human readable description about the error.
                         * @property {respoke.Call} target
                         * @property {string} name - the event name.
                         */
                        that.call.fire('error', {
                            message: err.message
                        });
                        log.error('set remote desc of answer failed', evt.signal.sessionDescription);
                        that.report.callStoppedReason = 'setRemoteDescription failed at answer.';
                        that.close();
                    });
                }, function errorHandler(err) {
                    err = new Error('Error calling setRemoteDescription on offer I received.' + err.message);
                    that.report.callStoppedReason = err.message;
                    /**
                     * This event is fired on errors that occur during call setup or media negotiation.
                     * @event respoke.Call#error
                     * @type {respoke.Event}
                     * @property {string} reason - A human readable description about the error.
                     * @property {respoke.Call} target
                     * @property {string} name - the event name.
                     */
                    that.call.fire('error', {
                        message: err.message
                    });
                }
            );
        } catch (err) {
            var newErr = new Error("Exception calling setRemoteDescription on offer I received." + err.message);
            that.report.callStoppedReason = newErr.message;
            /**
             * This event is fired on errors that occur during call setup or media negotiation.
             * @event respoke.Call#error
             * @type {respoke.Event}
             * @property {string} reason - A human readable description about the error.
             * @property {respoke.Call} target
             * @property {string} name - the event name.
             */
            that.call.fire('error', {
                message: newErr.message
            });
        }
    };

    /**
     * Return media stats. Since we have to wait for both the answer and offer to be available before starting
     * statistics, we'll return a promise for the stats object.
     * @memberof! respoke.PeerConnection
     * @method respoke.PeerConnection.getStats
     * @returns {Promise<{respoke.MediaStatsParser}>|undefined}
     * @param {object} params
     * @param {number} [params.interval=5000] - How often in milliseconds to fetch statistics.
     * @param {respoke.MediaStatsParser.statsHandler} [params.onSuccess] - Success handler for this
     * invocation of this method only.
     * @param {respoke.Client.errorHandler} [params.onError] - Error handler for this invocation of this
     * method only.
     * @fires respoke.PeerConnection#stats
     */
    function getStats(params) {
        var deferred = Q.defer();
        var retVal = respoke.handlePromise(deferred.promise, params.onSuccess, params.onError);

        if (!respoke.MediaStats) {
            deferred.reject(new Error("Statistics module is not loaded."));
            return retVal;
        }

        function onConnect() {
            var stats = respoke.MediaStatsParser({
                peerConnection: pc,
                interval: params.interval,
                onStats: function statsHandler(stats) {
                    /**
                     * @event respoke.PeerConnection#stats
                     * @type {respoke.Event}
                     * @property {object} stats - an object with stats in it.
                     * @property {string} name - the event name.
                     * @property {respoke.PeerConnection}
                     */
                    that.fire('stats', {
                        stats: stats
                    });
                    that.report.stats.push(stats);
                }
            });
            that.listen('close', function closeHandler(evt) {
                stats.stopStats();
            }, true);
            deferred.resolve();
        }

        if (!pc) {
            that.once('stream-received', onConnect);
        } else {
            onConnect();
        }

        return retVal;
    }

    if (respoke.MediaStats) {
        that.getStats = getStats;
    }

    /**
     * Create the RTCPeerConnection and add handlers. Process any offer we have already received.
     * @memberof! respoke.PeerConnection
     * @method respoke.PeerConnection.init
     * @param {object} params
     * @param {object} params.constraints
     * @param {array} params.servers
     * @param {boolean} params.disableTurn
     */
    that.init = function init(params) {
        params = params || {};
        callSettings.servers = params.servers || callSettings.servers;
        callSettings.disableTurn = params.disableTurn || callSettings.disableTurn;

        log.debug('PC.init');

        if (pc) {
            return;
        }

        that.report.callStarted = new Date().getTime();
        window.pc = pc = new RTCPeerConnection(callSettings.servers, pcOptions);
        pc.onicecandidate = onIceCandidate;
        pc.onnegotiationneeded = onNegotiationNeeded;
        pc.onaddstream = function onaddstream(evt) {
            /**
             * @event respoke.PeerConnection#connect
             * @type {respoke.Event}
             * @property {string} name - the event name.
             * @property {respoke.PeerConnection}
             */
            that.fire('connect', {
                stream: evt.stream
            });
        };
        pc.onremovestream = function onremovestream(evt) {
            /**
             * @event respoke.PeerConnection#remote-stream-removed
             * @type {respoke.Event}
             * @property {string} name - the event name.
             * @property {respoke.PeerConnection}
             */
            that.fire('remote-stream-removed', {
                stream: evt.stream
            });
        };
        pc.ondatachannel = function ondatachannel(evt) {
            /**
             * CAUTION: This event is only called for the callee because RTCPeerConnection#ondatachannel
             * is only called for the callee.
             * @event respoke.PeerConnection#direct-connection
             * @type {respoke.Event}
             * @property {string} name - the event name.
             * @property {respoke.PeerConnection}
             */
            that.fire('direct-connection', {
                channel: evt.channel
            });
        };
    };

    /**
     * Return an array of remote media streams.
     * @muremberof! respoke.PeerConnection
     * @method respoke.PeerConnection.getRemoteStreams
     */
    that.getRemoteStreams = function () {
        if (!pc) {
            return [];
        }
        return pc.getRemoteStreams.apply(pc, Array.prototype.slice.call(arguments));
    };

    /**
     * Return an array of local media streams.
     * @memberof! respoke.PeerConnection
     * @method respoke.PeerConnection.getLocalStreams
     */
    that.getLocalStreams = function () {
        if (!pc) {
            return [];
        }
        return pc.getLocalStreams.apply(pc, Array.prototype.slice.call(arguments));
    };

    /**
     * Create a data channel.
     * @memberof! respoke.PeerConnection
     * @method respoke.PeerConnection.createDataChannel
     */
    that.createDataChannel = function () {
        if (!pc) {
            return;
        }
        return pc.createDataChannel.apply(pc, Array.prototype.slice.call(arguments));
    };

    /**
     * @memberof! respoke.PeerConnection
     * @method respoke.PeerConnection.addStream
     * Expose addStream.
     * @param {RTCMediaStream}
     */
    that.addStream = function (stream) {
        if (!pc) {
            /**
             * This event is fired on errors that occur during call setup or media negotiation.
             * @event respoke.Call#error
             * @type {respoke.Event}
             * @property {string} reason - A human readable description about the error.
             * @property {respoke.Call} target
             * @property {string} name - the event name.
             */
            that.call.fire('error', {
                message: "Got local stream in a precall state."
            });
            return;
        }
        pc.addStream(stream);
    };

    /**
     * Process a local ICE Candidate
     * @memberof! respoke.PeerConnection
     * @method respoke.PeerConnection.onIceCandidate
     * @private
     * @param {RTCIceCandidate}
     */
    function onIceCandidate(oCan) {
        var candidate = oCan.candidate; // {candidate: ..., sdpMLineIndex: ... }
        if (!candidate || !candidate.candidate) {
            return;
        }

        if (forceTurn === true && candidate.candidate.indexOf("typ relay") === -1) {
            log.debug("Dropping candidate because forceTurn is on.");
            return;
        }

<<<<<<< HEAD
        if (that.state.caller && !that.state.receivedAnswer) {
            candidateSendingQueue.push(candidate);
        } else {
            signalCandidate({
                candidate: candidate,
                call: that.call
            });
        }
=======
        signalCandidate({
            candidate: candidate,
            call: that.call
        });
>>>>>>> 2d22d7b2
    }

    /**
     * Handle renegotiation
     * @memberof! respoke.PeerConnection
     * @method respoke.PeerConnection.onNegotiationNeeded
     * @private
     */
    function onNegotiationNeeded() {
        log.warn("Negotiation needed.");
    }

    /**
     * Process any ICE candidates that we received either from the browser or the other side while
     * we were trying to set up our RTCPeerConnection to handle them.
     * @memberof! respoke.PeerConnection
     * @method respoke.PeerConnection.processQueues
     * @private
     */
    function processQueues() {
        /* We only need to queue (and thus process queues) if
         * we are the caller. The person receiving the call
         * never has a valid PeerConnection at a time when we don't
         * have one. */
        var can = null;
        for (var i = 0; i < candidateSendingQueue.length; i += 1) {
            signalCandidate({
                candidate: candidateSendingQueue[i],
                call: that.call
            });
        }
        candidateSendingQueue = [];
        for (var i = 0; i < candidateReceivingQueue.length; i += 1) {
            that.addRemoteCandidate({candidate: candidateReceivingQueue[i]});
        }
        candidateReceivingQueue = [];
    }

    /**
     * Save an SDP we've gotten from the browser which will be an offer and send it to the other
     * side.
     * @memberof! respoke.PeerConnection
     * @method respoke.PeerConnection.saveOfferAndSend
     * @param {RTCSessionDescription}
     * @private
     */
    function saveOfferAndSend(oSession) {
        oSession.type = 'offer';
        if (!pc) {
            return;
        }
        log.debug('setting and sending offer', oSession);
        that.report.sdpsSent.push(oSession);
        pc.setLocalDescription(oSession, function successHandler(p) {
            oSession.type = 'offer';
            signalOffer({
                call: that.call,
                sessionDescription: oSession
            });
            haveSentOffer = true;
        }, function errorHandler(p) {
            var err = new Error('Error calling setLocalDescription on offer I created.');
            /**
             * This event is fired on errors that occur during call setup or media negotiation.
             * @event respoke.Call#error
             * @type {respoke.Event}
             * @property {string} reason - A human readable description about the error.
             * @property {respoke.Call} target
             * @property {string} name - the event name.
             */
            that.call.fire('error', {
                message: err.message
            });
        });
    }

    /**
     * Save our SDP we've gotten from the browser which will be an answer and send it to the
     * other side.
     * @memberof! respoke.PeerConnection
     * @method respoke.PeerConnection.saveAnswerAndSend
     * @param {RTCSessionDescription}
     * @private
     */
    function saveAnswerAndSend(oSession) {
        oSession.type = 'answer';
        log.debug('setting and sending answer', oSession);
        that.report.sdpsSent.push(oSession);
        if (!that.state.caller) {
            that.report.callerconnection = that.call.connectionId;
        }
        if (!pc) {
            return;
        }
        pc.setLocalDescription(oSession, function successHandler(p) {
            oSession.type = 'answer';
            signalAnswer({
                sessionDescription: oSession,
                call: that.call
            });
        }, function errorHandler(p) {
            var err = new Error('Error calling setLocalDescription on answer I created.');
            /**
             * This event is fired on errors that occur during call setup or media negotiation.
             * @event respoke.Call#error
             * @type {respoke.Event}
             * @property {string} reason - A human readable description about the error.
             * @property {respoke.Call} target
             * @property {string} name - the event name.
             */
            that.call.fire('error', {
                message: err.message
            });
        });
    }

    /**
     * Tear down the call, release user media.  Send a hangup signal to the remote party if
     * signal is not false and we have not received a hangup signal from the remote party.
     * @memberof! respoke.PeerConnection
     * @method respoke.PeerConnection.close
     * @fires respoke.PeerConnection#destoy
     * @param {object} param
     * @param {boolean} [param.signal] - Optional flag to indicate whether to send or suppress sending
     * a hangup signal to the remote side. This is set to false by the library if we're responding to a
     * hangup signal.
     * @fires respoke.PeerConnection#close
     */
    that.close = function (params) {
        params = params || {};
        toSendHangup = true;

        if (that.state.caller === true) {
            if (!haveSentOffer) {
                // Never send hangup if we are the caller but we haven't sent any other signal yet.
                toSendHangup = false;
            }
        }

        toSendHangup = (typeof params.signal === 'boolean' ? params.signal : toSendHangup);
        if (toSendHangup) {
            log.info('sending hangup');
            signalHangup({
                call: that.call
            });
        }

        that.report.callStopped = new Date().getTime();
        signalReport({
            report: that.report
        });

        /**
         * @event respoke.PeerConnection#close
         * @type {respoke.Event}
         * @property {boolean} sentSignal - Whether or not we sent a 'hangup' signal to the other party.
         * @property {string} name - the event name.
         * @property {respoke.PeerConnection}
         */
        that.fire('close', {
            sentSignal: toSendHangup
        });
        that.ignore();

        if (pc) {
            pc.close();
        }

        pc = null;
    };
    that.close = respoke.once(that.close);

    /**
     * Indicate whether a call is being setup or is in progress.
     * @memberof! respoke.PeerConnection
     * @method respoke.PeerConnection.isActive
     * @returns {boolean}
     */
    that.isActive = function () {
        return !!(pc && ['completed', 'connected', 'new', 'checking'].indexOf(pc.iceConnectionState) > -1);
    };

    /**
     * Save the answer and tell the browser about it.
     * @memberof! respoke.PeerConnection
     * @method respoke.PeerConnection.listenAnswer
     * @param {object} evt
     * @param {object} evt.signal - The signal, including the remote SDP and the connectionId of the endpoint who
     * answered the call.
     * @private
     */
    function listenAnswer(evt) {
        if (!pc) {
            return;
        }
        log.debug('got answer', evt.signal);

        that.report.sdpsReceived.push(evt.signal.sessionDescription);
        that.report.lastSDPString = evt.signal.sessionDescription.sdp;
        //set flags for audio / video for answer
<<<<<<< HEAD
        that.call.hasAudio = respoke.sdpHasAudio(evt.signal.sessionDescription.sdp);
        that.call.hasVideo = respoke.sdpHasVideo(evt.signal.sessionDescription.sdp);
        that.call.hasDataChannel = respoke.sdpHasDataChannel(evt.signal.sessionDescription.sdp);
        if (that.state.caller) {
=======
        that.call.hasAudio = hasAudio(evt.signal.sessionDescription.sdp);
        that.call.hasVideo = hasVideo(evt.signal.sessionDescription.sdp);
        if (that.call.caller) {
>>>>>>> 2d22d7b2
            that.report.calleeconnection = evt.signal.fromConnection;
        }
        that.call.connectionId = evt.signal.fromConnection;
        signalConnected({
            call: that.call
        });

        pc.setRemoteDescription(
            new RTCSessionDescription(evt.signal.sessionDescription),
            function successHandler() {
                that.state.dispatch('receiveAnswer');
                processQueues();
            }, function errorHandler(p) {
                var newErr = new Error("Exception calling setRemoteDescription on answer I received.");
                that.report.callStoppedReason = newErr.message;
                /**
                 * This event is fired on errors that occur during call setup or media negotiation.
                 * @event respoke.Call#error
                 * @type {respoke.Event}
                 * @property {string} reason - A human readable description about the error.
                 * @property {respoke.Call} target
                 * @property {string} name - the event name.
                 */
                that.call.fire('error', {
                    message: newErr.message
                });
                log.error('set remote desc of answer failed', evt.signal.sessionDescription);
                that.report.callStoppedReason = 'setRemoteDescription failed at answer.';
                that.close();
            }
        );
    }

    /**
     * Figure out who won the call. This necessary to prevent two connections of the same endpoint from thinking
     * they are both on the same call.
     * @memberof! respoke.PeerConnection
     * @method respoke.PeerConnection.listenConnected
     * @private
     */
    function listenConnected(evt) {
        if (evt.signal.connectionId !== client.connectionId) {
            log.debug("Hanging up because I didn't win the call.", evt.signal, client);
            that.call.hangup({signal: false});
        }
    }

    /**
     * Send the initiate signal to start the modify process. This method is only called by the caller of the
     * renegotiation.
     * @memberof! respoke.PeerConnection
     * @method respoke.PeerConnection.startModify
     * @param {object} params
     * @param {object} [params.constraints] - Indicate this is a request for media and what type of media.
     * @param {boolean} [params.directConnection] - Indicate this is a request for a direct connection.
     */
    that.startModify = function (params) {
        defModify = Q.defer();
        signalModify({
            action: 'initiate',
            call: that.call,
            constraints: params.constraints,
            directConnection: params.directConnection
        });
    };

    /**
     * Indicate a desire from the other side to renegotiate media.
     * @memberof! respoke.PeerConnection
     * @method respoke.PeerConnection.listenModify
     * @param {object} evt
     * @param {object} evt.signal
     * @private
     */
    function listenModify(evt) {
        var err;
        log.debug('PC.listenModify', evt.signal);

        if (evt.signal.action === 'accept') {
            if (defModify.promise.isPending()) {
                defModify.resolve();
                /**
                 * @event respoke.PeerConnection#modify-accept
                 * @type {respoke.Event}
                 * @property {string} name - the event name.
                 * @property {respoke.PeerConnection}
                 */
                that.fire('modify-accept', {signal: evt.signal});
            }
            return;
        } else if (evt.signal.action === 'reject') {
            if (defModify.promise.isPending()) {
                err = new Error("Remote party cannot negotiate.");
                log.debug(err.message);
                defModify.reject(err);
                /**
                 * @event respoke.PeerConnection#modify-reject
                 * @type {respoke.Event}
                 * @property {Error} err
                 * @property {string} name - the event name.
                 * @property {respoke.PeerConnection}
                 */
                that.fire('modify-reject', {err: err});
            }
            return;
        }

        // This code only gets executed if signal.action === 'initiate'
        if (defModify && defModify.promise.isPending()) {
            // TODO compare signal request ID and accept if we have the higher request ID,
            // reject if we have the lower request ID.
            err = new Error("Got modify in a negotiating state.");
            log.debug(err.message);
            defModify.reject(err);
            /**
             * @event respoke.PeerConnection#modify-reject
             * @type {respoke.Event}
             * @property {Error} err
             * @property {string} name - the event name.
             * @property {respoke.PeerConnection}
             */
            that.fire('modify-reject', {err: err});
            signalModify({
                action: 'reject',
                call: that.call
            });
            return;
        }

        defModify = Q.defer();

        if (!haveSentOffer || that.state.isState('idle')) {
            err = new Error("Got modify in a precall state.");
            /**
             * @event respoke.PeerConnection#modify-reject
             * @type {respoke.Event}
             * @property {Error} err
             * @property {string} name - the event name.
             * @property {respoke.PeerConnection}
             */
            that.fire('modify-reject', {err: err});
            signalModify({
                action: 'reject',
                call: that.call
            });
            defModify.reject(err);
            return;
        }

       /**
         * @event respoke.PeerConnection#modify-accept
         * @type {respoke.Event}
         * @property {object} signal
         * @property {string} name - the event name.
         * @property {respoke.PeerConnection}
         */
        that.fire('modify-accept', {signal: evt.signal});
        signalModify({
            action: 'accept',
            call: that.call
        });
        defModify.resolve();
    }

    /**
     * Save the candidate. If we initiated the call, place the candidate into the queue so
     * we can process them after we receive the answer.
     * @memberof! respoke.PeerConnection
     * @method respoke.PeerConnection.addRemoteCandidate
     * @param {object} params
     * @param {RTCIceCandidate} params.candidate
     */
    that.addRemoteCandidate = function (params) {
        params = params || {};
        if (!that.isActive()) {
            log.info("Skipping candidate when call is inactive.");
            return;
        }

        if (!params.candidate || !params.candidate.hasOwnProperty('sdpMLineIndex')) {
            log.warn("addRemoteCandidate got wrong format!", params, new Error().stack);
            return;
        }
        if (!pc || that.state.caller && !that.state.receivedAnswer) {
            candidateReceivingQueue.push(params.candidate);
            log.debug('Queueing a candidate.');
            return;
        }
        if(defSDPOffer.promise.isFulfilled()) {
            try {
                pc.addIceCandidate(new RTCIceCandidate(params.candidate));
            } catch (e) {
                log.error("Couldn't add ICE candidate: " + e.message, params.candidate);
                return;
            }
        } else {
            candidateReceivingQueue.push(params.candidate);
            log.debug('Queueing a candidate.');
            return;
        }
        log.debug('Got a remote candidate.', params.candidate);
        that.report.candidatesReceived.push(params.candidate);
    };

    that.call.listen('signal-answer', listenAnswer, true);
    that.call.listen('signal-connected', listenConnected, true);
    that.call.listen('signal-modify', listenModify, true);

    return that;
}; // End respoke.PeerConnection<|MERGE_RESOLUTION|>--- conflicted
+++ resolved
@@ -585,21 +585,10 @@
             return;
         }
 
-<<<<<<< HEAD
-        if (that.state.caller && !that.state.receivedAnswer) {
-            candidateSendingQueue.push(candidate);
-        } else {
-            signalCandidate({
-                candidate: candidate,
-                call: that.call
-            });
-        }
-=======
         signalCandidate({
             candidate: candidate,
             call: that.call
         });
->>>>>>> 2d22d7b2
     }
 
     /**
@@ -800,16 +789,10 @@
         that.report.sdpsReceived.push(evt.signal.sessionDescription);
         that.report.lastSDPString = evt.signal.sessionDescription.sdp;
         //set flags for audio / video for answer
-<<<<<<< HEAD
         that.call.hasAudio = respoke.sdpHasAudio(evt.signal.sessionDescription.sdp);
         that.call.hasVideo = respoke.sdpHasVideo(evt.signal.sessionDescription.sdp);
         that.call.hasDataChannel = respoke.sdpHasDataChannel(evt.signal.sessionDescription.sdp);
         if (that.state.caller) {
-=======
-        that.call.hasAudio = hasAudio(evt.signal.sessionDescription.sdp);
-        that.call.hasVideo = hasVideo(evt.signal.sessionDescription.sdp);
-        if (that.call.caller) {
->>>>>>> 2d22d7b2
             that.report.calleeconnection = evt.signal.fromConnection;
         }
         that.call.connectionId = evt.signal.fromConnection;
