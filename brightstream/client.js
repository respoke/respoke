--- conflicted
+++ resolved
@@ -255,14 +255,6 @@
         });
         that.endpointId = clientSettings.endpointId;
 
-<<<<<<< HEAD
-=======
-        if (!clientSettings.token && !clientSettings.appId) {
-            throw new Error("Can't connect without either an appId, in which case developmentMode " +
-                "must be set to true, or a token");
-        }
-
->>>>>>> 4cefb18a
         promise = actuallyConnect(params);
         retVal = brightstream.handlePromise(promise, params.onSuccess, params.onError);
         promise.then(function successHandler() {
@@ -445,11 +437,7 @@
 
         log.info('sending my presence update ' + params.presence);
 
-<<<<<<< HEAD
         promise = signalingChannel.sendPresence({
-            presence: params.presence
-=======
-        return signalingChannel.sendPresence({
             presence: params.presence,
             onSuccess: function successHandler(p) {
                 superClass.setPresence(params);
@@ -461,7 +449,6 @@
                 }
             },
             onError: params.onError
->>>>>>> 4cefb18a
         });
 
         promise.then(function successHandler(p) {
