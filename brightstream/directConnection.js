--- conflicted
+++ resolved
@@ -14,12 +14,10 @@
  * @augments brightstream.EventEmitter
  * @param {string} params
  * @param {string} params.client - client id
-<<<<<<< HEAD
-=======
  * @param {boolean} params.initiator - whether or not we initiated the connection
+ * @param {brightstream.Endpoint} params.remoteEndpoint - The endpoint with whom we will be connected.
  * @param {boolean} [params.forceTurn] - If true, force the data to flow through relay servers instead of allowing
  * it to flow peer-to-peer. The relay acts like a blind proxy.
- * @param {brightstream.Endpoint} params.remoteEndpoint
  * @param {string} params.connectionId - The connection ID of the remoteEndpoint.
  * @param {function} params.signalOffer - Signaling action from SignalingChannel.
  * @param {function} params.signalConnected - Signaling action from SignalingChannel.
@@ -27,7 +25,6 @@
  * @param {function} params.signalTerminate - Signaling action from SignalingChannel.
  * @param {function} params.signalReport - Signaling action from SignalingChannel.
  * @param {function} params.signalCandidate - Signaling action from SignalingChannel.
->>>>>>> 1f270e43
  * @param {function} [params.onClose] - Callback for the developer to be notified about closing the connection.
  * @param {function} [params.onOpen] - Callback for the developer to be notified about opening the connection.
  * @param {function} [params.onMessage] - Callback for the developer to be notified about incoming messages. Not usually
@@ -62,12 +59,6 @@
      * @memberof! brightstream.DirectConnection
      * @method brightstream.DirectConnection.saveParameters
      * @param {function} params
-<<<<<<< HEAD
-     * @param {function} [params.onOpen]
-     * @param {function} [params.onClose]
-     * @param {function} [params.onMessage]
-     * @param {array} [params.servers]
-=======
      * @param {function} [params.onClose] - Callback for the developer to be notified about closing the connection.
      * @param {function} [params.onOpen] - Callback for the developer to be notified about opening the connection.
      * @param {function} [params.onMessage] - Callback for the developer to be notified about incoming messages.
@@ -75,7 +66,6 @@
      * endpoints.
      * @param {boolean} [params.forceTurn] - If true, force the data to flow through relay servers instead of allowing
      * it to flow peer-to-peer. The relay acts like a blind proxy.
->>>>>>> 1f270e43
      * @private
      */
     function saveParameters(params) {
@@ -85,76 +75,9 @@
     }
     saveParameters(params);
 
-<<<<<<< HEAD
     delete that.onOpen;
     delete that.onClose;
     delete that.onMessage;
-=======
-    delete params.signalOffer;
-    delete params.signalConnected;
-    delete params.signalAnswer;
-    delete params.signalTerminate;
-    delete params.signalReport;
-    delete params.signalCandidate;
-    delete params.onOpen;
-    delete params.onClose;
-    delete params.onMessage;
-    delete params.callSettings;
-
-    /**
-     * Start the process of obtaining media. saveParameters will only be meaningful for the non-initiator,
-     * since the library calls this method for the initiator. Developers will use this method to pass in
-     * callbacks for the non-initiator.
-     * @memberof! brightstream.DirectConnection
-     * @method brightstream.DirectConnection.accept
-     * @fires brightstream.DirectConnection#accept
-     * @param {object} params
-     * @param {function} [params.onClose] - Callback for the developer to be notified about closing the connection.
-     * @param {function} [params.onOpen] - Callback for the developer to be notified about opening the connection.
-     * @param {function} [params.onMessage] - Callback for the developer to be notified about incoming messages.
-     * @param {boolean} [params.forceTurn] - If true, force the data to flow through relay servers instead of allowing
-     * it to flow peer-to-peer. The relay acts like a blind proxy.
-     */
-    that.accept = function (params) {
-        that.state = ST_STARTED;
-        params = params || {};
-        log.trace('answer');
-        saveParameters(params);
-
-        log.debug("I am " + (that.initiator ? '' : 'not ') + "the initiator.");
-
-        /**
-         * @event brightstream.DirectConnection#answer
-         * @type {brighstream.Event}
-         */
-        that.fire('accept');
-        startPeerConnection();
-        createDataChannel();
-    };
-
-    /**
-     * Start the process of network and media negotiation. Called after local video approved.
-     * @memberof! brightstream.DirectConnection
-     * @method brightstream.DirectConnection.approve
-     * @fires brightstream.DirectConnection#approve
-     */
-    that.approve = function () {
-        that.state = ST_APPROVED;
-        log.trace('Call.approve');
-        /**
-         * @event brightstream.DirectConnection#approve
-         */
-        that.fire('approve');
-        defApproved.resolve(true);
-
-        if (that.initiator === true) {
-            pc.initOffer();
-            return;
-        } else {
-            defApproved.resolve(true);
-        }
-    };
->>>>>>> 1f270e43
 
     /**
      * Return media stats. Since we have to wait for both the answer and offer to be available before starting
@@ -371,74 +294,11 @@
      * @method brightstream.DirectConnection.isActive
      * @returns {boolean}
      */
-<<<<<<< HEAD
     that.isActive = function () {
         return (pc && pc.isActive() && dataChannel && dataChannel.readyState === 'open');
     };
 
     /**
-=======
-    that.isActive = pc.isActive;
-
-    /**
-     * Save the offer so we can tell the browser about it after the PeerConnection is ready.
-     * @memberof! brightstream.DirectConnection
-     * @method brightstream.DirectConnection.setOffer
-     * @param {RTCSessionDescription} sdp - The remote SDP.
-     * @private
-     * @todo TODO Make this listen to events and be private.
-     */
-    that.setOffer = function (params) {
-        defOffer.resolve(params);
-    };
-
-    /**
-     * Save the answer and tell the browser about it.
-     * @memberof! brightstream.DirectConnection
-     * @method brightstream.DirectConnection.setAnswer
-     * @param {RTCSessionDescription} sdp - The remote SDP.
-     * @param {string} connectionId - The connectionId of the endpoint who answered the call.
-     * @todo TODO Make this listen to events and be private.
-     * @private
-     */
-    that.setAnswer = function (params) {
-        if (defAnswer.promise.isFulfilled()) {
-            log.debug("Ignoring duplicate answer.");
-            return;
-        }
-        if (that.state < ST_ANSWERED) {
-            that.state = ST_ANSWERED;
-        }
-        pc.setAnswer(params);
-    };
-
-    /**
-     * Save the answer and tell the browser about it.
-     * @memberof! brightstream.DirectConnection
-     * @method brightstream.DirectConnection.setConnected
-     * @param {RTCSessionDescription} oSession The remote SDP.
-     * @todo TODO Make this listen to events and be private.
-     * @private
-     */
-    that.setConnected = function (signal) {
-        pc.setConnected(signal, function endCall() {
-            that.hangup(false);
-        });
-    };
-
-    /**
-     * Save the candidate. If we initiated the connection, place the candidate into the queue so
-     * we can process them after we receive the answer.
-     * @memberof! brightstream.DirectConnection
-     * @method brightstream.DirectConnection.addRemoteCandidate
-     * @param {RTCIceCandidate} candidate The ICE candidate.
-     * @private
-     * @todo TODO Make this listen to events and be private.
-     */
-    that.addRemoteCandidate = pc.addRemoteCandidate;
-
-    /**
->>>>>>> 1f270e43
      * Get the state of the connection.
      * @memberof! brightstream.DirectConnection
      * @method brightstream.DirectConnection.getState
@@ -448,23 +308,5 @@
         return pc.getState();
     };
 
-<<<<<<< HEAD
-=======
-    /**
-     * Save the close reason and hang up.
-     * @memberof! brightstream.DirectConnection
-     * @method brightstream.DirectConnection.setBye
-     * @todo TODO Make this listen to events and be private.
-     * @private
-     * @param {object} params
-     * @param {string} [params.reason] - An optional reason for the hangup.
-     */
-    that.setBye = function (params) {
-        params = params || {};
-        pc.report.connectionStoppedReason = params.reason || "Remote side hung up";
-        that.close({signal: false});
-    };
-
->>>>>>> 1f270e43
     return that;
 }; // End brightstream.DirectConnection