--- conflicted
+++ resolved
@@ -24,7 +24,6 @@
  * @param {function} params.signalHangup - Signaling action from SignalingChannel.
  * @param {function} params.signalReport - Signaling action from SignalingChannel.
  * @param {function} params.signalCandidate - Signaling action from SignalingChannel.
-<<<<<<< HEAD
  * @param {brightstream.DirectConnection.onStart} [params.onStart] - Callback for when setup of the direct connection
  * begins. The direct connection will not be open yet.
  * @param {brightstream.DirectConnection.onError} [params.onError] - Callback for errors that happen during
@@ -35,15 +34,6 @@
  * for a direct connection and setup is about to begin.
  * @param {brightstream.DirectConnection.onMessage} [params.onMessage] - Callback for incoming messages. Not usually
  * necessary to listen to this event if you are already listening to brightstream.Endpoint#message.
-=======
- * @param {brightstream.DirectConnection.onClose} [params.onClose] - Callback for the developer to be notified about
- * closing the connection.
- * @param {brightstream.DirectConnection.onOpen} [params.onOpen] - Callback for the developer to be notified about
- * opening the connection.
- * @param {brightstream.DirectConnection.onMessage} [params.onMessage] - Callback for the developer to be notified
- * about incoming messages. Not usually necessary to listen to this event if you are already listening to
- * brightstream.Endpoint#message.
->>>>>>> 33a6d6e1
  * @returns {brightstream.DirectConnection}
  */
 /*global brightstream: false */
@@ -126,7 +116,6 @@
      * @memberof! brightstream.DirectConnection
      * @method brightstream.DirectConnection.saveParameters
      * @param {object} params
-<<<<<<< HEAD
      * @param {brightstream.DirectConnection.onClose} [params.onClose] - Callback for when the direct connection
      * is closed.
      * @param {brightstream.DirectConnection.onOpen} [params.onOpen] - Callback for when the direct connection
@@ -136,14 +125,6 @@
      * connection.
      * @param {brightstream.DirectConnection.onStart} [params.onStart] - Callback for when the direct connection
      * is being set up. The direct connection will not be open yet.
-=======
-     * @param {brightstream.DirectConnection.onClose} [params.onClose] - Callback for the developer to be notified
-     * about closing the connection.
-     * @param {brightstream.DirectConnection.onOpen} [params.onOpen] - Callback for the developer to be notified about
-     * opening the connection.
-     * @param {brightstream.DirectConnection.onMessage} [params.onMessage] - Callback for the developer to be notified
-     * about incoming messages.
->>>>>>> 33a6d6e1
      * @param {array} [params.servers] - Additional resources for determining network connectivity between two
      * endpoints.
      * @param {boolean} [params.forceTurn] - If true, force the data to flow through relay servers instead of allowing
@@ -338,10 +319,7 @@
      * @param {brightstream.DirectConnection.onOpen} [params.onOpen]
      * @param {brightstream.DirectConnection.onClose} [params.onClose]
      * @param {brightstream.DirectConnection.onMessage} [params.onMessage]
-<<<<<<< HEAD
      * @param {brightstream.DirectConnection.onStart} [params.onStart]
-=======
->>>>>>> 33a6d6e1
      */
     that.accept = function (params) {
         params = params || {};
@@ -404,15 +382,10 @@
      * @param {object} params
      * @param {string} [params.message] - The message to send.
      * @param {object} [params.object] - An object to send.
-<<<<<<< HEAD
      * @param {brightstream.DirectConnection.sendHandler} [params.onSuccess] - Success handler for this invocation
      * of this method only.
      * @param {brightstream.DirectConnection.errorHandler} [params.onError] - Error handler for this invocation
      * of this method only.
-=======
-     * @param {brightstream.DirectConnection.sendHandler} [params.onSuccess] - Success handler.
-     * @param {brightstream.DirectConnection.errorHandler} [params.onError] - Error handler.
->>>>>>> 33a6d6e1
      * @returns {Promise}
      */
     that.sendMessage = function (params) {
@@ -453,11 +426,7 @@
 }; // End brightstream.DirectConnection
 
 /**
-<<<<<<< HEAD
  * Called when the direct connection is closed.  This callback is called every time brightstream.DirectConnection#close
-=======
- * Called when the direct connection is closed.  This callback fires every time brightstream.DirectConnection#close
->>>>>>> 33a6d6e1
  * fires.
  * @callback brightstream.DirectConnection.onClose
  * @param {brightstream.Event} evt
@@ -465,7 +434,6 @@
  * @param {brightstream.DirectConnection} evt.target
  */
 /**
-<<<<<<< HEAD
  * Called when the setup of the direct connection has begun. The direct connection will not be open yet. This
  * callback is called every time brightstream.DirectConnection#start fires.
  * @callback brightstream.DirectConnection.onStart
@@ -475,9 +443,6 @@
  */
 /**
  * Called when the direct connection is opened.  This callback is called every time brightstream.DirectConnection#open
-=======
- * Called when the direct connection is opened.  This callback fires every time brightstream.DirectConnection#open
->>>>>>> 33a6d6e1
  * fires.
  * @callback brightstream.DirectConnection.onOpen
  * @param {brightstream.Event} evt
@@ -485,11 +450,7 @@
  * @param {brightstream.DirectConnection} evt.target
  */
 /**
-<<<<<<< HEAD
  * Called when a message is received over the direct connection.  This callback is called every time
-=======
- * Called when a message is received over the direct connection.  This callback fires every time
->>>>>>> 33a6d6e1
  * brightstream.DirectConnection#message fires.
  * @callback brightstream.DirectConnection.onMessage
  * @param {brightstream.Event} evt
@@ -499,16 +460,11 @@
  * @param {brightstream.DirectConnection} evt.target
  */
 /**
-<<<<<<< HEAD
  * Handle an error that resulted from a specific method call. This handler will not fire more than once.
-=======
- * Handle an error that resulted from a method call.
->>>>>>> 33a6d6e1
  * @callback brightstream.DirectConnection.errorHandler
  * @param {Error} err
  */
 /**
-<<<<<<< HEAD
  * When a call is in setup or media renegotiation happens. This callback will be called every time
  * brightstream.DirectConnection#error.
  * @callback brightstream.DirectConnection.onError
@@ -525,8 +481,6 @@
  * @param {brightstream.DirectConnection} evt.target
  */
 /**
-=======
->>>>>>> 33a6d6e1
  * Handle the successful kick-off of stats on a call.
  * @callback brightstream.DirectConnection.statsSuccessHandler
  * @param {brightstream.Event} evt
