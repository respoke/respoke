--- conflicted
+++ resolved
@@ -279,15 +279,11 @@
     that.report = {
         callStarted: 0,
         callStopped: 0,
-<<<<<<< HEAD
         callerendpoint: that.call.initiator ? clientObj.user.name : that.call.remoteEndpoint.id,
         callerconnection: that.call.initiator ? clientObj.user.id : that.call.connectionId,
         calleeendpoint: that.call.initiator ? that.call.remoteEndpoint.id : clientObj.user.name,
         calleeconnection: that.call.initiator ? that.call.connectionId : clientObj.user.id,
-        callId: that.call.id,
-=======
         sessionId: that.call.id,
->>>>>>> 00f76cd8
         lastSDPString: '',
         sdpsSent: [],
         sdpsReceived: [],
@@ -716,13 +712,10 @@
 
         that.report.sdpsReceived.push(evt.signal.sdp);
         that.report.lastSDPString = evt.signal.sdp.sdp;
-<<<<<<< HEAD
         if (that.call.initiator) {
             that.report.calleeconnection = evt.signal.connectionId;
         }
         that.call.connectionId = evt.signal.connectionId;
-=======
->>>>>>> 00f76cd8
         signalConnected({
             call: that.call
         });
